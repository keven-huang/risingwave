[package]
name = "risingwave_common"
version = { workspace = true }
edition = { workspace = true }
homepage = { workspace = true }
keywords = { workspace = true }
license = { workspace = true }
repository = { workspace = true }

[package.metadata.cargo-machete]
ignored = ["workspace-hack"]

[package.metadata.cargo-udeps.ignore]
normal = ["workspace-hack"]

[dependencies]
anyhow = "1"
arc-swap = "1"
arrow-array = { workspace = true }
arrow-buffer = { workspace = true }
arrow-cast = { workspace = true }
arrow-schema = { workspace = true }
async-trait = "0.1"
auto_enums = "0.8"
<<<<<<< HEAD
bincode = { version = "=2.0.0-rc.3", features = ["serde"] }
=======
auto_impl = "1"
>>>>>>> e1bdf789
bitflags = "2"
byteorder = "1"
bytes = "1"
chrono = { version = "0.4", default-features = false, features = [
    "clock",
    "std",
] }
chrono-tz = { version = "0.8", features = ["case-insensitive"] }
clap = { version = "4", features = ["derive"] }
comfy-table = "7"
crc32fast = "1"
easy-ext = "1"
educe = "0.4"
either = "1"
enum-as-inner = "0.6"
ethnum = { version = "1", features = ["serde"] }
fixedbitset = { version = "0.4", features = ["std"] }
fs-err = "2"
futures = { version = "0.3", default-features = false, features = ["alloc"] }
hex = "0.4.3"
http = "0.2"
humantime = "2.1"
hyper = "0.14"
hytra = { workspace = true }
itertools = "0.11"
itoa = "1.0"
lru = { git = "https://github.com/risingwavelabs/lru-rs.git", rev = "cb2d7c7" }
memcomparable = { version = "0.2", features = ["decimal"] }
num-integer = "0.1"
num-traits = "0.2"
number_prefix = "0.4.0"
opentelemetry = { version = "0.20", default-features = false }
parking_lot = "0.12"
parse-display = "0.8"
paste = "1"
pin-project-lite = "0.2"
postgres-types = { version = "0.2.6", features = [
    "derive",
    "with-chrono-0_4",
    "with-serde_json-1",
] }
prehash = "1"
prometheus = { version = "0.13" }
prost = { workspace = true }
rand = "0.8"
regex = "1"
reqwest = { version = "0.11", features = ["json"] }
risingwave_common_proc_macro = { path = "./proc_macro" }
risingwave_pb = { workspace = true }
rust_decimal = { version = "1", features = ["db-postgres", "maths"] }
ryu = "1.0"
serde = { version = "1", features = ["derive"] }
serde_bytes = "0.11"
serde_default = "0.1"
serde_json = "1"
serde_with = "3"
smallbitset = "0.7.1"
speedate = "0.12.0"
static_assertions = "1"
strum = "0.25"
strum_macros = "0.25"
sysinfo = { version = "0.29", default-features = false }
thiserror = "1"
tikv-jemalloc-ctl = { workspace = true }
tinyvec = { version = "1", features = ["rustc_1_55", "grab_spare_slice"] }
tokio = { version = "0.2", package = "madsim-tokio", features = [
    "rt",
    "rt-multi-thread",
    "sync",
    "macros",
    "time",
    "signal",
] }
toml = "0.7"
tonic = { workspace = true }
tracing = "0.1"
tracing-opentelemetry = "0.21"
tracing-subscriber = "0.3.17"
twox-hash = "1"
url = "2"
uuid = { version = "1", features = ["v4"] }

[target.'cfg(not(madsim))'.dependencies]
workspace-hack = { path = "../workspace-hack" }
http-body = "0.4.5"
tower-layer = "0.3.2"
tower-service = "0.3.2"

[target.'cfg(target_os = "linux")'.dependencies]
procfs = { version = "0.15", default-features = false }
libc = "0.2"

[target.'cfg(target_os = "macos")'.dependencies]
darwin-libproc = { git = "https://github.com/risingwavelabs/darwin-libproc.git", rev = "a502be24bd0971463f5bcbfe035a248d8ba503b7" }
libc = "0.2.148"
mach2 = "0.4"

[dev-dependencies]
criterion = { workspace = true }
more-asserts = "0.3"
pretty_assertions = "1"
rand = "0.8"
rusty-fork = "0.3"
tempfile = "3"

[[bench]]
name = "bench_encoding"
harness = false

[[bench]]
name = "bitmap"
harness = false

[[bench]]
name = "bench_hash_key_encoding"
harness = false

[[bench]]
name = "bench_data_chunk_encoding"
harness = false

[[bench]]
name = "bench_data_chunk_compact"
harness = false

[[bench]]
name = "bench_array"
harness = false

[[bin]]
name = "example-config"
path = "src/bin/default_config.rs"

[lints]
workspace = true<|MERGE_RESOLUTION|>--- conflicted
+++ resolved
@@ -22,11 +22,8 @@
 arrow-schema = { workspace = true }
 async-trait = "0.1"
 auto_enums = "0.8"
-<<<<<<< HEAD
+auto_impl = "1"
 bincode = { version = "=2.0.0-rc.3", features = ["serde"] }
-=======
-auto_impl = "1"
->>>>>>> e1bdf789
 bitflags = "2"
 byteorder = "1"
 bytes = "1"
