--- conflicted
+++ resolved
@@ -210,11 +210,7 @@
 
     // Cancel the task and succeed.
     assert!(hummock_manager
-<<<<<<< HEAD
-        .cancel_compact_task(compact_task, TaskStatus::ManualCanceled)
-=======
         .cancel_compact_task(compact_task.task_id, TaskStatus::ManualCanceled)
->>>>>>> 54e8c759
         .await
         .unwrap());
 
@@ -231,11 +227,7 @@
     // Finish the task and succeed.
 
     assert!(hummock_manager
-<<<<<<< HEAD
-        .report_compact_task(compact_task, None)
-=======
         .report_compact_task(compact_task.task_id, TaskStatus::Success, vec![], None)
->>>>>>> 54e8c759
         .await
         .unwrap());
 }
@@ -946,16 +938,12 @@
 
     // Cancel the task immediately and succeed.
     assert!(hummock_manager
-<<<<<<< HEAD
-        .report_compact_task(compact_task, None)
-=======
         .report_compact_task(
             compact_task.task_id,
             TaskStatus::ExecuteFailed,
             vec![],
             None
         )
->>>>>>> 54e8c759
         .await
         .unwrap());
 
@@ -978,16 +966,12 @@
     tokio::time::sleep(std::time::Duration::from_secs(32)).await;
 
     assert!(!hummock_manager
-<<<<<<< HEAD
-        .report_compact_task(compact_task, None)
-=======
         .report_compact_task(
             compact_task.task_id,
             TaskStatus::ExecuteFailed,
             vec![],
             None
         )
->>>>>>> 54e8c759
         .await
         .unwrap());
     shutdown_tx.send(()).unwrap();
@@ -1237,13 +1221,9 @@
     ]);
     hummock_manager
         .report_compact_task(
-<<<<<<< HEAD
-            compact_task,
-=======
             compact_task.task_id,
             TaskStatus::Success,
             vec![],
->>>>>>> 54e8c759
             Some(to_prost_table_stats_map(compact_table_stats_change)),
         )
         .await
@@ -1663,14 +1643,9 @@
         .split_compaction_group(2, &[100])
         .await
         .unwrap();
-<<<<<<< HEAD
-    let mut selector: Box<dyn LevelSelector> = Box::<SpaceReclaimCompactionSelector>::default();
-    let reclaim_task_vec = hummock_manager
-=======
     let mut selector: Box<dyn CompactionSelector> =
         Box::<SpaceReclaimCompactionSelector>::default();
-    let reclaim_task = hummock_manager
->>>>>>> 54e8c759
+    let reclaim_task_vec = hummock_manager
         .get_compact_task_impl(2, &mut selector)
         .await
         .unwrap()
@@ -1701,9 +1676,6 @@
         .unwrap();
 
     let ret = hummock_manager
-<<<<<<< HEAD
-        .report_compact_task(task2, None)
-=======
         .report_compact_task(
             task2.task_id,
             TaskStatus::Success,
@@ -1718,16 +1690,11 @@
             }],
             None,
         )
->>>>>>> 54e8c759
         .await
         .unwrap();
     assert!(ret);
     let ret = hummock_manager
-<<<<<<< HEAD
-        .report_compact_task(task, None)
-=======
         .report_compact_task(task.task_id, TaskStatus::Success, vec![], None)
->>>>>>> 54e8c759
         .await
         .unwrap();
     // the task has been canceld
@@ -1794,9 +1761,6 @@
     assert_eq!(compaction_task.target_level, base_level as u32);
 
     assert!(hummock_manager
-<<<<<<< HEAD
-        .report_compact_task(compaction_task, None)
-=======
         .report_compact_task(
             compaction_task.task_id,
             TaskStatus::Success,
@@ -1826,7 +1790,6 @@
             ],
             None
         )
->>>>>>> 54e8c759
         .await
         .unwrap());
     let current_version = hummock_manager.get_current_version().await;
@@ -1967,11 +1930,7 @@
     let version_1 = hummock_manager.get_current_version().await;
     // compaction_task.task_status = TaskStatus::Success.into();
     assert!(!hummock_manager
-<<<<<<< HEAD
-        .report_compact_task(compaction_task, None)
-=======
         .report_compact_task(compaction_task.task_id, TaskStatus::Success, vec![], None)
->>>>>>> 54e8c759
         .await
         .unwrap());
     let version_2 = hummock_manager.get_current_version().await;
@@ -1983,11 +1942,7 @@
     let compaction_task = get_manual_compact_task(&hummock_manager, context_id).await;
     assert_eq!(compaction_task.input_ssts[0].table_infos.len(), 2);
     hummock_manager
-<<<<<<< HEAD
-        .report_compact_task(compaction_task, None)
-=======
         .report_compact_task(compaction_task.task_id, TaskStatus::Success, vec![], None)
->>>>>>> 54e8c759
         .await
         .unwrap();
 
@@ -2026,9 +1981,6 @@
     assert_eq!(compaction_task.input_ssts[0].table_infos.len(), 1);
     assert_eq!(compaction_task.target_level, base_level as u32);
     assert!(hummock_manager
-<<<<<<< HEAD
-        .report_compact_task(compaction_task, None)
-=======
         .report_compact_task(
             compaction_task.task_id,
             TaskStatus::Success,
@@ -2039,7 +1991,6 @@
             ],
             None
         )
->>>>>>> 54e8c759
         .await
         .unwrap());
     let sst_2 = gen_extend_sstable_info(14, 2, 1, vec![101, 102]);
@@ -2094,16 +2045,12 @@
     assert_eq!(compaction_task.input_ssts[0].table_infos[0].object_id, 12);
 
     let ret = hummock_manager
-<<<<<<< HEAD
-        .report_compact_task(compaction_task, None)
-=======
         .report_compact_task(
             compaction_task.task_id,
             TaskStatus::Success,
             vec![gen_sstable_info(20, 2, vec![101])],
             None,
         )
->>>>>>> 54e8c759
         .await
         .unwrap();
     assert!(ret);
