// Copyright 2023 RisingWave Labs
//
// Licensed under the Apache License, Version 2.0 (the "License");
// you may not use this file except in compliance with the License.
// You may obtain a copy of the License at
//
//     http://www.apache.org/licenses/LICENSE-2.0
//
// Unless required by applicable law or agreed to in writing, software
// distributed under the License is distributed on an "AS IS" BASIS,
// WITHOUT WARRANTIES OR CONDITIONS OF ANY KIND, either express or implied.
// See the License for the specific language governing permissions and
// limitations under the License.

use std::collections::{HashMap, HashSet};
use std::num::NonZeroUsize;
use std::ops::Deref;
use std::sync::LazyLock;

use anyhow::Context;
use enum_as_inner::EnumAsInner;
use itertools::Itertools;
use risingwave_common::bail;
use risingwave_common::catalog::{generate_internal_table_name_with_type, TableId};
use risingwave_common::util::iter_util::ZipEqFast;
use risingwave_common::util::stream_graph_visitor;
use risingwave_pb::catalog::Table;
use risingwave_pb::meta::table_fragments::Fragment;
use risingwave_pb::stream_plan::stream_fragment_graph::{
    Parallelism, StreamFragment, StreamFragmentEdge as StreamFragmentEdgeProto,
};
use risingwave_pb::stream_plan::stream_node::NodeBody;
use risingwave_pb::stream_plan::{
    DispatchStrategy, DispatcherType, FragmentTypeFlag, StreamActor,
    StreamFragmentGraph as StreamFragmentGraphProto,
};

use crate::manager::{IdGeneratorManagerRef, StreamingJob};
use crate::model::FragmentId;
use crate::storage::MetaStore;
use crate::stream::stream_graph::id::{GlobalFragmentId, GlobalFragmentIdGen, GlobalTableIdGen};
use crate::stream::stream_graph::schedule::Distribution;
use crate::MetaResult;

/// The fragment in the building phase, including the [`StreamFragment`] from the frontend and
/// several additional helper fields.
#[derive(Debug, Clone)]
pub(super) struct BuildingFragment {
    /// The fragment structure from the frontend, with the global fragment ID.
    inner: StreamFragment,

    /// The ID of the job if it's materialized in this fragment.
    table_id: Option<u32>,

    /// The required columns of each upstream table.
    upstream_table_columns: HashMap<TableId, Vec<i32>>,
}

impl BuildingFragment {
    /// Create a new [`BuildingFragment`] from a [`StreamFragment`]. The global fragment ID and
    /// global table IDs will be correctly filled with the given `id` and `table_id_gen`.
    fn new(
        id: GlobalFragmentId,
        fragment: StreamFragment,
        job: &StreamingJob,
        table_id_gen: GlobalTableIdGen,
    ) -> Self {
        let mut fragment = StreamFragment {
            fragment_id: id.as_global_id(),
            ..fragment
        };

        // Fill the information of the internal tables in the fragment.
        Self::fill_internal_tables(&mut fragment, job, table_id_gen);

        let table_id = Self::fill_job(&mut fragment, job).then(|| job.id());
        let upstream_table_columns = Self::extract_upstream_table_columns(&mut fragment);

        Self {
            inner: fragment,
            table_id,
            upstream_table_columns,
        }
    }

    /// Extract the internal tables from the fragment.
    fn extract_internal_tables(&self) -> Vec<Table> {
        let mut fragment = self.inner.to_owned();
        let mut tables = Vec::new();
        stream_graph_visitor::visit_internal_tables(&mut fragment, |table, _| {
            tables.push(table.clone());
        });
        tables
    }

    /// Fill the information of the internal tables in the fragment.
    fn fill_internal_tables(
        fragment: &mut StreamFragment,
        job: &StreamingJob,
        table_id_gen: GlobalTableIdGen,
    ) {
        let fragment_id = fragment.fragment_id;
        stream_graph_visitor::visit_internal_tables(fragment, |table, table_type_name| {
            table.id = table_id_gen.to_global_id(table.id).as_global_id();
            table.schema_id = job.schema_id();
            table.database_id = job.database_id();
            table.name = generate_internal_table_name_with_type(
                &job.name(),
                fragment_id,
                table.id,
                table_type_name,
            );
            table.fragment_id = fragment_id;
            table.owner = job.owner();
        });
    }

    /// Fill the information of the job in the fragment.
    fn fill_job(fragment: &mut StreamFragment, job: &StreamingJob) -> bool {
        let table_id = job.id();
        let fragment_id = fragment.fragment_id;
        let mut has_table = false;

        stream_graph_visitor::visit_fragment(fragment, |node_body| match node_body {
            NodeBody::Materialize(materialize_node) => {
                materialize_node.table_id = table_id;

                // Fill the ID of the `Table`.
                let table = materialize_node.table.as_mut().unwrap();
                table.id = table_id;
                table.database_id = job.database_id();
                table.schema_id = job.schema_id();
                table.fragment_id = fragment_id;
                #[cfg(not(debug_assertions))]
                {
                    table.definition = job.name();
                }

                has_table = true;
            }
            NodeBody::Sink(sink_node) => {
                sink_node.sink_desc.as_mut().unwrap().id = table_id;

                has_table = true;
            }
            NodeBody::Dml(dml_node) => {
                dml_node.table_id = table_id;
                dml_node.table_version_id = job.table_version_id().unwrap();
            }
            _ => {}
        });

        has_table
    }

    /// Extract the required columns (in IDs) of each upstream table.
    fn extract_upstream_table_columns(
        // TODO: no need to take `&mut` here
        fragment: &mut StreamFragment,
    ) -> HashMap<TableId, Vec<i32>> {
        let mut table_columns = HashMap::new();

        stream_graph_visitor::visit_fragment(fragment, |node_body| {
            if let NodeBody::Chain(chain_node) = node_body {
                let table_id = chain_node.table_id.into();
                let column_ids = chain_node.upstream_column_ids.clone();
                table_columns
                    .try_insert(table_id, column_ids)
                    .expect("currently there should be no two same upstream tables in a fragment");
            }
        });

        assert_eq!(table_columns.len(), fragment.upstream_table_ids.len());

        table_columns
    }
}

impl Deref for BuildingFragment {
    type Target = StreamFragment;

    fn deref(&self) -> &Self::Target {
        &self.inner
    }
}

/// The ID of an edge in the fragment graph. For different types of edges, the ID will be in
/// different variants.
#[derive(Debug, Clone, Copy, PartialEq, Eq, Hash, EnumAsInner)]
pub(super) enum EdgeId {
    /// The edge between two building (internal) fragments.
    Internal {
        /// The ID generated by the frontend, generally the operator ID of `Exchange`.
        /// See [`StreamFragmentEdgeProto`].
        link_id: u64,
    },

    /// The edge between an upstream external fragment and downstream building fragment. Used for
    /// MV on MV.
    UpstreamExternal {
        /// The ID of the upstream table or materialized view.
        upstream_table_id: TableId,
        /// The ID of the downstream fragment.
        downstream_fragment_id: GlobalFragmentId,
    },

    UpstreamSourceExternal {
        upstream_fragment_id: GlobalFragmentId,
        downstream_fragment_id: GlobalFragmentId,
    },

    /// The edge between an upstream building fragment and downstream external fragment. Used for
    /// schema change (replace table plan).
    DownstreamExternal {
        /// The ID of the original upstream fragment (`Materialize`).
        original_upstream_fragment_id: GlobalFragmentId,
        /// The ID of the downstream fragment.
        downstream_fragment_id: GlobalFragmentId,
    },
}

/// The edge in the fragment graph.
///
/// The edge can be either internal or external. This is distinguished by the [`EdgeId`].
#[derive(Debug, Clone)]
pub(super) struct StreamFragmentEdge {
    /// The ID of the edge.
    pub id: EdgeId,

    /// The strategy used for dispatching the data.
    pub dispatch_strategy: DispatchStrategy,
}

impl StreamFragmentEdge {
    fn from_protobuf(edge: &StreamFragmentEdgeProto) -> Self {
        Self {
            // By creating an edge from the protobuf, we know that the edge is from the frontend and
            // is internal.
            id: EdgeId::Internal {
                link_id: edge.link_id,
            },
            dispatch_strategy: edge.get_dispatch_strategy().unwrap().clone(),
        }
    }
}

/// In-memory representation of a **Fragment** Graph, built from the [`StreamFragmentGraphProto`]
/// from the frontend.
#[derive(Default)]
pub struct StreamFragmentGraph {
    /// stores all the fragments in the graph.
    fragments: HashMap<GlobalFragmentId, BuildingFragment>,

    /// stores edges between fragments: upstream => downstream.
    downstreams: HashMap<GlobalFragmentId, HashMap<GlobalFragmentId, StreamFragmentEdge>>,

    /// stores edges between fragments: downstream -> upstream.
    upstreams: HashMap<GlobalFragmentId, HashMap<GlobalFragmentId, StreamFragmentEdge>>,

    /// Dependent relations of this job.
    dependent_table_ids: HashSet<TableId>,

    /// The default parallelism of the job, specified by the `STREAMING_PARALLELISM` session
    /// variable. If not specified, all active parallel units will be used.
    default_parallelism: Option<NonZeroUsize>,
}

impl StreamFragmentGraph {
    /// Create a new [`StreamFragmentGraph`] from the given [`StreamFragmentGraphProto`], with all
    /// global IDs correctly filled.
    pub async fn new<S: MetaStore>(
        proto: StreamFragmentGraphProto,
        id_gen: IdGeneratorManagerRef<S>,
        job: &StreamingJob,
    ) -> MetaResult<Self> {
        let fragment_id_gen =
            GlobalFragmentIdGen::new(&id_gen, proto.fragments.len() as u64).await?;
        let table_id_gen = GlobalTableIdGen::new(&id_gen, proto.table_ids_cnt as u64).await?;

        // Create nodes.
        let fragments: HashMap<_, _> = proto
            .fragments
            .into_iter()
            .map(|(id, fragment)| {
                let id = fragment_id_gen.to_global_id(id);
                let fragment = BuildingFragment::new(id, fragment, job, table_id_gen);
                (id, fragment)
            })
            .collect();

        assert_eq!(
            fragments
                .values()
                .map(|f| f.extract_internal_tables().len() as u32)
                .sum::<u32>(),
            proto.table_ids_cnt
        );

        // Create edges.
        let mut downstreams = HashMap::new();
        let mut upstreams = HashMap::new();

        for edge in proto.edges {
            let upstream_id = fragment_id_gen.to_global_id(edge.upstream_id);
            let downstream_id = fragment_id_gen.to_global_id(edge.downstream_id);
            let edge = StreamFragmentEdge::from_protobuf(&edge);

            upstreams
                .entry(downstream_id)
                .or_insert_with(HashMap::new)
                .try_insert(upstream_id, edge.clone())
                .unwrap();
            downstreams
                .entry(upstream_id)
                .or_insert_with(HashMap::new)
                .try_insert(downstream_id, edge)
                .unwrap();
        }

        // Note: Here we directly use the field `dependent_table_ids` in the proto (resolved in
        // frontend), instead of visiting the graph ourselves.
        let dependent_table_ids = proto
            .dependent_table_ids
            .iter()
            .map(TableId::from)
            .collect();

        let default_parallelism = if let Some(Parallelism { parallelism }) = proto.parallelism {
            Some(NonZeroUsize::new(parallelism as usize).context("parallelism should not be 0")?)
        } else {
            None
        };

        Ok(Self {
            fragments,
            downstreams,
            upstreams,
            dependent_table_ids,
            default_parallelism,
        })
    }

    /// Retrieve the internal tables map of the whole graph.
    pub fn internal_tables(&self) -> HashMap<u32, Table> {
        let mut tables = HashMap::new();
        for fragment in self.fragments.values() {
            for table in fragment.extract_internal_tables() {
                let table_id = table.id;
                tables
                    .try_insert(table_id, table)
                    .unwrap_or_else(|_| panic!("duplicated table id `{}`", table_id));
            }
        }
        tables
    }

    /// Set internal tables' `table_id`s according to a list of internal tables
    pub fn fit_internal_table_ids(
        &mut self,
        mut old_internal_tables: Vec<Table>,
    ) -> MetaResult<()> {
        let mut new_internal_table_ids = Vec::new();
        for fragment in self.fragments.values() {
            for table in &fragment.extract_internal_tables() {
                new_internal_table_ids.push(table.id);
            }
        }

        if new_internal_table_ids.len() != old_internal_tables.len() {
            bail!(
                "Different number of internal tables. New: {}, Old: {}",
                new_internal_table_ids.len(),
                old_internal_tables.len()
            );
        }
        old_internal_tables.sort_by(|a, b| a.id.cmp(&b.id));
        new_internal_table_ids.sort();

        let internal_table_id_map = new_internal_table_ids
            .into_iter()
            .zip_eq_fast(old_internal_tables.into_iter())
            .collect::<HashMap<_, _>>();

        for fragment in self.fragments.values_mut() {
            stream_graph_visitor::visit_internal_tables(
                &mut fragment.inner,
                |table, _table_type_name| {
                    let target = internal_table_id_map.get(&table.id).cloned().unwrap();
                    *table = target;
                },
            );
        }

        Ok(())
    }

    /// Remove the source fragment from graph. Return the dispatch strategy from source fragment to
    /// downstream. Used only for `replace_table` and the uniqueness of the edge is ensured.
    pub fn remove_source_fragment(&mut self) -> DispatchStrategy {
        let source_fragment_id = self
            .fragments
            .values()
            .find(|f| (f.inner.fragment_type_mask & FragmentTypeFlag::Source as u32) != 0)
            .map(|f| GlobalFragmentId::new(f.fragment_id))
            .unwrap();
        self.fragments.remove(&source_fragment_id);

        let edge = self.downstreams.remove(&source_fragment_id).unwrap();
        let edge = edge.into_iter().next().unwrap().1;

        for map in &mut self.upstreams.values_mut() {
            map.remove(&source_fragment_id);
        }
        self.upstreams.retain(|_, v| !v.is_empty());

        edge.dispatch_strategy
    }

    /// Returns the fragment id where the table is materialized.
    pub fn table_fragment_id(&self) -> FragmentId {
        self.fragments
            .values()
            .filter(|b| b.table_id.is_some())
            .map(|b| b.fragment_id)
            .exactly_one()
            .expect("require exactly 1 materialize/sink node when creating the streaming job")
    }

    /// Returns the fragment id where the table dml is received.
    pub fn dml_fragment_id(&self) -> Option<FragmentId> {
        self.fragments
            .values()
            .filter(|b| b.fragment_type_mask & FragmentTypeFlag::Dml as u32 != 0)
            .map(|b| b.fragment_id)
            .at_most_one()
            .expect("require at most 1 dml node when creating the streaming job")
    }

    /// Get the dependent streaming job ids of this job.
    pub fn dependent_table_ids(&self) -> &HashSet<TableId> {
        &self.dependent_table_ids
    }

    /// Get the default parallelism of the job.
    pub fn default_parallelism(&self) -> Option<NonZeroUsize> {
        self.default_parallelism
    }

    /// Get downstreams of a fragment.
    fn get_downstreams(
        &self,
        fragment_id: GlobalFragmentId,
    ) -> &HashMap<GlobalFragmentId, StreamFragmentEdge> {
        self.downstreams.get(&fragment_id).unwrap_or(&EMPTY_HASHMAP)
    }

    /// Get upstreams of a fragment.
    fn get_upstreams(
        &self,
        fragment_id: GlobalFragmentId,
    ) -> &HashMap<GlobalFragmentId, StreamFragmentEdge> {
        self.upstreams.get(&fragment_id).unwrap_or(&EMPTY_HASHMAP)
    }
}

static EMPTY_HASHMAP: LazyLock<HashMap<GlobalFragmentId, StreamFragmentEdge>> =
    LazyLock::new(HashMap::new);

/// A fragment that is either being built or already exists. Used for generalize the logic of
/// [`ActorGraphBuilder`].
#[derive(Debug, Clone, EnumAsInner)]
pub(super) enum EitherFragment {
    /// An internal fragment that is being built for the current streaming job.
    Building(BuildingFragment),

    /// An existing fragment that is external but connected to the fragments being built.
    Existing(Fragment),
}

/// A wrapper of [`StreamFragmentGraph`] that contains the additional information of existing
/// fragments, which is connected to the graph's top-most or bottom-most fragments.
///
/// For example,
/// - if we're going to build a mview on an existing mview, the upstream fragment containing the
///   `Materialize` node will be included in this structure.
/// - if we're going to replace the plan of a table with downstream mviews, the downstream fragments
///   containing the `Chain` nodes will be included in this structure.
pub struct CompleteStreamFragmentGraph {
    /// The fragment graph of the streaming job being built.
    building_graph: StreamFragmentGraph,

    /// The required information of existing fragments.
    existing_fragments: HashMap<GlobalFragmentId, Fragment>,

    /// Extra edges between existing fragments and the building fragments.
    extra_downstreams: HashMap<GlobalFragmentId, HashMap<GlobalFragmentId, StreamFragmentEdge>>,

    /// Extra edges between existing fragments and the building fragments.
    extra_upstreams: HashMap<GlobalFragmentId, HashMap<GlobalFragmentId, StreamFragmentEdge>>,
}

pub struct FragmentGraphUpstreamContext {
    upstream_mview_fragments: HashMap<TableId, Fragment>,
}

pub struct FragmentGraphDownstreamContext {
    original_table_fragment_id: FragmentId,
    downstream_fragments: Vec<(DispatchStrategy, Fragment)>,
}

impl CompleteStreamFragmentGraph {
    /// Create a new [`CompleteStreamFragmentGraph`] with empty existing fragments, i.e., there's no
    /// upstream mviews.
    #[cfg(test)]
    pub fn for_test(graph: StreamFragmentGraph) -> Self {
        Self {
            building_graph: graph,
            existing_fragments: Default::default(),
            extra_downstreams: Default::default(),
            extra_upstreams: Default::default(),
        }
    }

    /// Create a new [`CompleteStreamFragmentGraph`] for MV on MV, with the upstream existing
    /// `Materialize` fragments.
    pub fn with_upstreams(
        graph: StreamFragmentGraph,
        upstream_mview_fragments: HashMap<TableId, Fragment>,
    ) -> MetaResult<Self> {
        Self::build_helper(
            graph,
            Some(FragmentGraphUpstreamContext {
                upstream_mview_fragments,
            }),
            None,
        )
    }

    /// Create a new [`CompleteStreamFragmentGraph`] for replacing an existing table, with the
    /// downstream existing `Chain` fragments.
    pub fn with_downstreams(
        graph: StreamFragmentGraph,
        original_table_fragment_id: FragmentId,
        downstream_fragments: Vec<(DispatchStrategy, Fragment)>,
    ) -> MetaResult<Self> {
        Self::build_helper(
            graph,
            None,
            Some(FragmentGraphDownstreamContext {
                original_table_fragment_id,
                downstream_fragments,
            }),
        )
    }

    fn build_helper(
        graph: StreamFragmentGraph,
        upstream_ctx: Option<FragmentGraphUpstreamContext>,
        downstream_ctx: Option<FragmentGraphDownstreamContext>,
    ) -> MetaResult<Self> {
        let mut extra_downstreams = HashMap::new();
        let mut extra_upstreams = HashMap::new();
        let mut existing_fragments = HashMap::new();

        if let Some(FragmentGraphUpstreamContext {
            upstream_mview_fragments,
        }) = upstream_ctx
        {
            // Build the extra edges between the upstream `Materialize` and the downstream `Chain`
            // of the new materialized view.
            for (&id, fragment) in &graph.fragments {
                for (&upstream_table_id, output_columns) in &fragment.upstream_table_columns {
                    let mview_fragment = upstream_mview_fragments
                        .get(&upstream_table_id)
                        .context("upstream materialized view fragment not found")?;
                    let mview_id = GlobalFragmentId::new(mview_fragment.fragment_id);

                    // Resolve the required output columns from the upstream materialized view.
                    let output_indices = {
                        let nodes = mview_fragment.actors[0].get_nodes().unwrap();
                        let mview_node = nodes.get_node_body().unwrap().as_materialize().unwrap();
                        let all_column_ids = mview_node
                            .get_table()
                            .unwrap()
                            .columns
                            .iter()
                            .map(|c| c.column_desc.as_ref().unwrap().column_id)
                            .collect_vec();

                        output_columns
                            .iter()
                            .map(|c| {
                                all_column_ids
                                    .iter()
                                    .position(|&id| id == *c)
                                    .map(|i| i as u32)
                            })
                            .collect::<Option<Vec<_>>>()
                            .context("column not found in the upstream materialized view")?
                    };

                    let edge = StreamFragmentEdge {
                        id: EdgeId::UpstreamExternal {
                            upstream_table_id,
                            downstream_fragment_id: id,
                        },
                        // We always use `NoShuffle` for the exchange between the upstream
                        // `Materialize` and the downstream `Chain` of the
                        // new materialized view.
                        dispatch_strategy: DispatchStrategy {
                            r#type: DispatcherType::NoShuffle as _,
                            dist_key_indices: vec![], // not used for `NoShuffle`
                            output_indices,
                        },
                    };

                    extra_downstreams
                        .entry(mview_id)
                        .or_insert_with(HashMap::new)
                        .try_insert(id, edge.clone())
                        .unwrap();
                    extra_upstreams
                        .entry(id)
                        .or_insert_with(HashMap::new)
                        .try_insert(mview_id, edge)
                        .unwrap();
                }
            }

            existing_fragments.extend(
                upstream_mview_fragments
                    .into_values()
                    .map(|f| (GlobalFragmentId::new(f.fragment_id), f)),
            );
        }

        if let Some(FragmentGraphDownstreamContext {
            original_table_fragment_id,
            downstream_fragments,
        }) = downstream_ctx
        {
            let original_table_fragment_id = GlobalFragmentId::new(original_table_fragment_id);
            let table_fragment_id = GlobalFragmentId::new(graph.table_fragment_id());

            // Build the extra edges between the `Materialize` and the downstream `Chain` of the
            // existing materialized views.
            for (dispatch_strategy, fragment) in &downstream_fragments {
                let id = GlobalFragmentId::new(fragment.fragment_id);

                let edge = StreamFragmentEdge {
                    id: EdgeId::DownstreamExternal {
                        original_upstream_fragment_id: original_table_fragment_id,
                        downstream_fragment_id: id,
                    },
                    dispatch_strategy: dispatch_strategy.clone(),
                };

                extra_downstreams
                    .entry(table_fragment_id)
                    .or_insert_with(HashMap::new)
                    .try_insert(id, edge.clone())
                    .unwrap();
                extra_upstreams
                    .entry(id)
                    .or_insert_with(HashMap::new)
                    .try_insert(table_fragment_id, edge)
                    .unwrap();
            }
<<<<<<< HEAD
        }

        let existing_fragments = upstream_mview_fragments
            .into_values()
            .map(|f| (GlobalFragmentId::new(f.fragment_id), f))
            .collect();

        Ok(Self {
            building_graph: graph,
            existing_fragments,
            extra_downstreams,
            extra_upstreams,
        })
    }

    /// Create a new [`CompleteStreamFragmentGraph`] for replacing an existing table, with the
    /// downstream existing `Chain` fragments and upstream source fragments
    pub fn with_downstreams_upstreams(
        graph: StreamFragmentGraph,
        original_table_fragment_id: FragmentId,
        downstream_fragments: Vec<(DispatchStrategy, Fragment)>,
        upstream_fragments: Vec<Fragment>,
        dispatch_strategy: Option<DispatchStrategy>,
    ) -> MetaResult<Self> {
        let mut extra_downstreams = HashMap::new();
        let mut extra_upstreams = HashMap::new();

        let original_table_fragment_id = GlobalFragmentId::new(original_table_fragment_id);
        let table_fragment_id = GlobalFragmentId::new(graph.table_fragment_id());

        // Build the extra edges between the `Materialize` and the downstream `Chain` of the
        // existing materialized views.
        for (dispatch_strategy, fragment) in &downstream_fragments {
            let id = GlobalFragmentId::new(fragment.fragment_id);

            let edge = StreamFragmentEdge {
                id: EdgeId::DownstreamExternal {
                    original_upstream_fragment_id: original_table_fragment_id,
                    downstream_fragment_id: id,
                },
                dispatch_strategy: dispatch_strategy.clone(),
            };
=======
>>>>>>> 5484b07f

            existing_fragments.extend(
                downstream_fragments
                    .into_iter()
                    .map(|(_, f)| (GlobalFragmentId::new(f.fragment_id), f)),
            );
        }

<<<<<<< HEAD
        for fragment in &upstream_fragments {
            let id = GlobalFragmentId::new(fragment.fragment_id);
            let edge = StreamFragmentEdge {
                id: EdgeId::UpstreamSourceExternal {
                    upstream_fragment_id: id,
                    downstream_fragment_id: table_fragment_id,
                },
                dispatch_strategy: dispatch_strategy.clone().unwrap(),
            };

            extra_upstreams
                .entry(table_fragment_id)
                .or_insert_with(HashMap::new)
                .try_insert(id, edge.clone())
                .unwrap();
            extra_downstreams
                .entry(id)
                .or_insert_with(HashMap::new)
                .try_insert(table_fragment_id, edge)
                .unwrap();
        }

        let existing_fragments = downstream_fragments
            .into_iter()
            .map(|(_, f)| (GlobalFragmentId::new(f.fragment_id), f))
            .chain(
                upstream_fragments
                    .into_iter()
                    .map(|f| (GlobalFragmentId::new(f.fragment_id), f)),
            )
            .collect();

=======
>>>>>>> 5484b07f
        Ok(Self {
            building_graph: graph,
            existing_fragments,
            extra_downstreams,
            extra_upstreams,
        })
    }
}

impl CompleteStreamFragmentGraph {
    /// Returns **all** fragment IDs in the complete graph, including the ones that are not in the
    /// building graph.
    pub(super) fn all_fragment_ids(&self) -> impl Iterator<Item = GlobalFragmentId> + '_ {
        self.building_graph
            .fragments
            .keys()
            .chain(self.existing_fragments.keys())
            .copied()
    }

    /// Returns an iterator of **all** edges in the complete graph, including the external edges.
    pub(super) fn all_edges(
        &self,
    ) -> impl Iterator<Item = (GlobalFragmentId, GlobalFragmentId, &StreamFragmentEdge)> + '_ {
        self.building_graph
            .downstreams
            .iter()
            .chain(self.extra_downstreams.iter())
            .flat_map(|(&from, tos)| tos.iter().map(move |(&to, edge)| (from, to, edge)))
    }

    /// Returns the distribution of the existing fragments.
    pub(super) fn existing_distribution(&self) -> HashMap<GlobalFragmentId, Distribution> {
        self.existing_fragments
            .iter()
            .map(|(&id, f)| (id, Distribution::from_fragment(f)))
            .collect()
    }

    /// Generate topological order of **all** fragments in this graph, including the ones that are
    /// not in the building graph. Returns error if the graph is not a DAG and topological sort can
    /// not be done.
    ///
    /// For MV on MV, the first fragment popped out from the heap will be the top-most node, or the
    /// `Sink` / `Materialize` in stream graph.
    pub(super) fn topo_order(&self) -> MetaResult<Vec<GlobalFragmentId>> {
        let mut topo = Vec::new();
        let mut downstream_cnts = HashMap::new();

        // Iterate all fragments.
        for fragment_id in self.all_fragment_ids() {
            // Count how many downstreams we have for a given fragment.
            let downstream_cnt = self.get_downstreams(fragment_id).count();
            if downstream_cnt == 0 {
                topo.push(fragment_id);
            } else {
                downstream_cnts.insert(fragment_id, downstream_cnt);
            }
        }

        let mut i = 0;
        while let Some(&fragment_id) = topo.get(i) {
            i += 1;
            // Find if we can process more fragments.
            for (upstream_id, _) in self.get_upstreams(fragment_id) {
                let downstream_cnt = downstream_cnts.get_mut(&upstream_id).unwrap();
                *downstream_cnt -= 1;
                if *downstream_cnt == 0 {
                    downstream_cnts.remove(&upstream_id);
                    topo.push(upstream_id);
                }
            }
        }

        if !downstream_cnts.is_empty() {
            // There are fragments that are not processed yet.
            bail!("graph is not a DAG");
        }

        Ok(topo)
    }

    /// Seal a [`BuildingFragment`] from the graph into a [`Fragment`], which will be further used
    /// to build actors on the compute nodes and persist into meta store.
    pub(super) fn seal_fragment(
        &self,
        id: GlobalFragmentId,
        actors: Vec<StreamActor>,
        distribution: Distribution,
    ) -> Fragment {
        let building_fragment = self.get_fragment(id).into_building().unwrap();
        let internal_tables = building_fragment.extract_internal_tables();
        let BuildingFragment {
            inner,
            table_id,
            upstream_table_columns: _,
        } = building_fragment;

        let distribution_type = distribution.to_distribution_type() as i32;

        let state_table_ids = internal_tables
            .iter()
            .map(|t| t.id)
            .chain(table_id)
            .collect();

        let upstream_fragment_ids = self
            .get_upstreams(id)
            .map(|(id, _)| id.as_global_id())
            .collect();

        Fragment {
            fragment_id: inner.fragment_id,
            fragment_type_mask: inner.fragment_type_mask,
            distribution_type,
            actors,
            vnode_mapping: Some(distribution.into_mapping().to_protobuf()),
            state_table_ids,
            upstream_fragment_ids,
        }
    }

    /// Get a fragment from the complete graph, which can be either a building fragment or an
    /// existing fragment.
    pub(super) fn get_fragment(&self, fragment_id: GlobalFragmentId) -> EitherFragment {
        if let Some(fragment) = self.existing_fragments.get(&fragment_id) {
            EitherFragment::Existing(fragment.clone())
        } else {
            EitherFragment::Building(
                self.building_graph
                    .fragments
                    .get(&fragment_id)
                    .unwrap()
                    .clone(),
            )
        }
    }

    /// Get **all** downstreams of a fragment, including the ones that are not in the building
    /// graph.
    pub(super) fn get_downstreams(
        &self,
        fragment_id: GlobalFragmentId,
    ) -> impl Iterator<Item = (GlobalFragmentId, &StreamFragmentEdge)> {
        self.building_graph
            .get_downstreams(fragment_id)
            .iter()
            .chain(
                self.extra_downstreams
                    .get(&fragment_id)
                    .into_iter()
                    .flatten(),
            )
            .map(|(&id, edge)| (id, edge))
    }

    /// Get **all** upstreams of a fragment, including the ones that are not in the building
    /// graph.
    pub(super) fn get_upstreams(
        &self,
        fragment_id: GlobalFragmentId,
    ) -> impl Iterator<Item = (GlobalFragmentId, &StreamFragmentEdge)> {
        self.building_graph
            .get_upstreams(fragment_id)
            .iter()
            .chain(self.extra_upstreams.get(&fragment_id).into_iter().flatten())
            .map(|(&id, edge)| (id, edge))
    }

    /// Returns all building fragments in the graph.
    pub(super) fn building_fragments(&self) -> &HashMap<GlobalFragmentId, BuildingFragment> {
        &self.building_graph.fragments
    }
}<|MERGE_RESOLUTION|>--- conflicted
+++ resolved
@@ -390,30 +390,7 @@
                 },
             );
         }
-
         Ok(())
-    }
-
-    /// Remove the source fragment from graph. Return the dispatch strategy from source fragment to
-    /// downstream. Used only for `replace_table` and the uniqueness of the edge is ensured.
-    pub fn remove_source_fragment(&mut self) -> DispatchStrategy {
-        let source_fragment_id = self
-            .fragments
-            .values()
-            .find(|f| (f.inner.fragment_type_mask & FragmentTypeFlag::Source as u32) != 0)
-            .map(|f| GlobalFragmentId::new(f.fragment_id))
-            .unwrap();
-        self.fragments.remove(&source_fragment_id);
-
-        let edge = self.downstreams.remove(&source_fragment_id).unwrap();
-        let edge = edge.into_iter().next().unwrap().1;
-
-        for map in &mut self.upstreams.values_mut() {
-            map.remove(&source_fragment_id);
-        }
-        self.upstreams.retain(|_, v| !v.is_empty());
-
-        edge.dispatch_strategy
     }
 
     /// Returns the fragment id where the table is materialized.
@@ -666,13 +643,13 @@
                     .try_insert(table_fragment_id, edge)
                     .unwrap();
             }
-<<<<<<< HEAD
-        }
-
-        let existing_fragments = upstream_mview_fragments
-            .into_values()
-            .map(|f| (GlobalFragmentId::new(f.fragment_id), f))
-            .collect();
+
+            existing_fragments.extend(
+                downstream_fragments
+                    .into_iter()
+                    .map(|(_, f)| (GlobalFragmentId::new(f.fragment_id), f)),
+            );
+        }
 
         Ok(Self {
             building_graph: graph,
@@ -681,87 +658,9 @@
             extra_upstreams,
         })
     }
-
-    /// Create a new [`CompleteStreamFragmentGraph`] for replacing an existing table, with the
-    /// downstream existing `Chain` fragments and upstream source fragments
-    pub fn with_downstreams_upstreams(
-        graph: StreamFragmentGraph,
-        original_table_fragment_id: FragmentId,
-        downstream_fragments: Vec<(DispatchStrategy, Fragment)>,
-        upstream_fragments: Vec<Fragment>,
-        dispatch_strategy: Option<DispatchStrategy>,
-    ) -> MetaResult<Self> {
-        let mut extra_downstreams = HashMap::new();
-        let mut extra_upstreams = HashMap::new();
-
-        let original_table_fragment_id = GlobalFragmentId::new(original_table_fragment_id);
-        let table_fragment_id = GlobalFragmentId::new(graph.table_fragment_id());
-
-        // Build the extra edges between the `Materialize` and the downstream `Chain` of the
-        // existing materialized views.
-        for (dispatch_strategy, fragment) in &downstream_fragments {
-            let id = GlobalFragmentId::new(fragment.fragment_id);
-
-            let edge = StreamFragmentEdge {
-                id: EdgeId::DownstreamExternal {
-                    original_upstream_fragment_id: original_table_fragment_id,
-                    downstream_fragment_id: id,
-                },
-                dispatch_strategy: dispatch_strategy.clone(),
-            };
-=======
->>>>>>> 5484b07f
-
-            existing_fragments.extend(
-                downstream_fragments
-                    .into_iter()
-                    .map(|(_, f)| (GlobalFragmentId::new(f.fragment_id), f)),
-            );
-        }
-
-<<<<<<< HEAD
-        for fragment in &upstream_fragments {
-            let id = GlobalFragmentId::new(fragment.fragment_id);
-            let edge = StreamFragmentEdge {
-                id: EdgeId::UpstreamSourceExternal {
-                    upstream_fragment_id: id,
-                    downstream_fragment_id: table_fragment_id,
-                },
-                dispatch_strategy: dispatch_strategy.clone().unwrap(),
-            };
-
-            extra_upstreams
-                .entry(table_fragment_id)
-                .or_insert_with(HashMap::new)
-                .try_insert(id, edge.clone())
-                .unwrap();
-            extra_downstreams
-                .entry(id)
-                .or_insert_with(HashMap::new)
-                .try_insert(table_fragment_id, edge)
-                .unwrap();
-        }
-
-        let existing_fragments = downstream_fragments
-            .into_iter()
-            .map(|(_, f)| (GlobalFragmentId::new(f.fragment_id), f))
-            .chain(
-                upstream_fragments
-                    .into_iter()
-                    .map(|f| (GlobalFragmentId::new(f.fragment_id), f)),
-            )
-            .collect();
-
-=======
->>>>>>> 5484b07f
-        Ok(Self {
-            building_graph: graph,
-            existing_fragments,
-            extra_downstreams,
-            extra_upstreams,
-        })
-    }
-}
+}
+
+
 
 impl CompleteStreamFragmentGraph {
     /// Returns **all** fragment IDs in the complete graph, including the ones that are not in the
