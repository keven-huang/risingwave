--- conflicted
+++ resolved
@@ -1,4 +1,3 @@
-<<<<<<< HEAD
 // Copyright 2023 RisingWave Labs
 //
 // Licensed under the Apache License, Version 2.0 (the "License");
@@ -44,43 +43,4 @@
     fn from(s: ConnectorError) -> Self {
         ErrorCode::ConnectorError(Box::new(s)).into()
     }
-}
-=======
-// Copyright 2023 RisingWave Labs
-//
-// Licensed under the Apache License, Version 2.0 (the "License");
-// you may not use this file except in compliance with the License.
-// You may obtain a copy of the License at
-//
-//     http://www.apache.org/licenses/LICENSE-2.0
-//
-// Unless required by applicable law or agreed to in writing, software
-// distributed under the License is distributed on an "AS IS" BASIS,
-// WITHOUT WARRANTIES OR CONDITIONS OF ANY KIND, either express or implied.
-// See the License for the specific language governing permissions and
-// limitations under the License.
-
-use risingwave_common::error::{ErrorCode, RwError};
-use thiserror::Error;
-
-#[derive(Error, Debug)]
-pub enum ConnectorError {
-    #[error("Parse error: {0}")]
-    Parse(&'static str),
-
-    #[error("Invalid parameter {name}: {reason}")]
-    InvalidParam { name: &'static str, reason: String },
-
-    #[error("Kafka error: {0}")]
-    Kafka(#[from] rdkafka::error::KafkaError),
-
-    #[error(transparent)]
-    Internal(#[from] anyhow::Error),
-}
-
-impl From<ConnectorError> for RwError {
-    fn from(s: ConnectorError) -> Self {
-        ErrorCode::ConnectorError(Box::new(s)).into()
-    }
-}
->>>>>>> 8c24e9ed
+}