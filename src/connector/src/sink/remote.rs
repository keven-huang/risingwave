--- conflicted
+++ resolved
@@ -22,11 +22,7 @@
 
 use anyhow::anyhow;
 use async_trait::async_trait;
-<<<<<<< HEAD
 use futures::future::select;
-use futures::stream::Peekable;
-=======
->>>>>>> f2e79d3a
 use futures::{StreamExt, TryFutureExt, TryStreamExt};
 use itertools::Itertools;
 use jni::objects::{JByteArray, JValue, JValueOwned};
@@ -37,15 +33,8 @@
 use risingwave_common::types::DataType;
 use risingwave_common::util::await_future_with_monitor_error_stream;
 use risingwave_jni_core::jvm_runtime::JVM;
-<<<<<<< HEAD
-use risingwave_pb::connector_service::sink_coordinator_stream_request::{
-    CommitMetadata, StartCoordinator,
-};
-=======
 use risingwave_jni_core::{gen_class_name, gen_jni_sig, JniReceiverType, JniSenderType};
 use risingwave_pb::connector_service::sink_coordinator_stream_request::StartCoordinator;
-use risingwave_pb::connector_service::sink_writer_stream_request::write_batch::json_payload::RowOp;
->>>>>>> f2e79d3a
 use risingwave_pb::connector_service::sink_writer_stream_request::write_batch::{
     Payload, StreamChunkPayload,
 };
@@ -55,12 +44,13 @@
 use risingwave_pb::connector_service::sink_writer_stream_response::CommitResponse;
 use risingwave_pb::connector_service::{
     sink_coordinator_stream_request, sink_coordinator_stream_response, sink_writer_stream_response,
-    PbSinkPayloadFormat, SinkCoordinatorStreamRequest, SinkCoordinatorStreamResponse, SinkMetadata,
+    SinkCoordinatorStreamRequest, SinkCoordinatorStreamResponse, SinkMetadata, SinkPayloadFormat,
     SinkWriterStreamRequest, SinkWriterStreamResponse, ValidateSinkRequest, ValidateSinkResponse,
 };
 use risingwave_rpc_client::error::RpcError;
 use risingwave_rpc_client::{
-    BidiStreamReceiver, SinkCoordinatorStreamHandle, SinkWriterStreamHandle, DEFAULT_BUFFER_SIZE,
+    BidiStreamReceiver, BidiStreamSender, SinkCoordinatorStreamHandle, SinkWriterStreamHandle,
+    DEFAULT_BUFFER_SIZE,
 };
 use tokio::sync::mpsc;
 use tokio::sync::mpsc::{unbounded_channel, Receiver, Sender};
@@ -127,7 +117,7 @@
     const SINK_NAME: &'static str = R::SINK_NAME;
 
     async fn new_log_sinker(&self, writer_param: SinkWriterParam) -> Result<Self::LogSinker> {
-        RemoteLogSinker::new::<R>(self.param.clone(), writer_param).await
+        RemoteLogSinker::new(self.param.clone(), writer_param).await
     }
 
     async fn validate(&self) -> Result<()> {
@@ -207,25 +197,24 @@
 }
 
 pub struct RemoteLogSinker {
-    request_tx: SinkWriterStreamJniSender,
-    response_rx: SinkWriterStreamJniReceiver,
+    request_sender: BidiStreamSender<SinkWriterStreamRequest>,
+    response_stream: BidiStreamReceiver<SinkWriterStreamResponse>,
     sink_metrics: SinkMetrics,
 }
 
 impl RemoteLogSinker {
-    async fn new<R: RemoteSinkTrait>(
-        sink_param: SinkParam,
-        writer_param: SinkWriterParam,
-    ) -> Result<Self> {
-        let SinkWriterStreamJniHandle {
-            request_tx,
-            response_rx,
-        } = SinkWriterStreamJniHandle::new::<R>(&sink_param).await?;
+    async fn new(sink_param: SinkParam, writer_param: SinkWriterParam) -> Result<Self> {
+        let SinkWriterStreamHandle {
+            request_sender,
+            response_stream,
+        } = EmbeddedConnectorClient::new()?
+            .start_sink_writer_stream(sink_param, SinkPayloadFormat::StreamChunk)
+            .await?;
 
         let sink_metrics = writer_param.sink_metrics;
         Ok(RemoteLogSinker {
-            request_tx,
-            response_rx,
+            request_sender,
+            response_stream,
             sink_metrics,
         })
     }
@@ -246,15 +235,15 @@
 #[async_trait]
 impl LogSinker for RemoteLogSinker {
     async fn consume_log_and_sink(self, mut log_reader: impl LogReader) -> Result<()> {
-        let mut request_tx = self.request_tx;
-        let mut response_err_stream_rx = self.response_rx;
+        let mut request_tx = self.request_sender;
+        let mut response_err_stream_rx = self.response_stream;
         let sink_metrics = self.sink_metrics;
 
         let (response_tx, mut response_rx) = unbounded_channel();
 
         let poll_response_stream = pin!(async move {
             loop {
-                let result = response_err_stream_rx.response_stream.try_next().await;
+                let result = response_err_stream_rx.stream.try_next().await;
                 match result {
                     Ok(Some(response)) => {
                         response_tx.send(response).map_err(|err| {
@@ -262,7 +251,7 @@
                         })?;
                     }
                     Ok(None) => return Err(SinkError::Remote(anyhow!("end of response stream"))),
-                    Err(e) => return Err(SinkError::Remote(e)),
+                    Err(e) => return Err(SinkError::Remote(anyhow!(e))),
                 }
             }
         });
@@ -272,7 +261,6 @@
 
             log_reader.init().await?;
 
-<<<<<<< HEAD
             loop {
                 let (epoch, item): (u64, LogStoreReadItem) =
                     log_reader.next_item().map_err(SinkError::Internal).await?;
@@ -286,65 +274,6 @@
                             request_tx.start_epoch(epoch).await?;
                         }
                         let cardinality = chunk.cardinality();
-=======
-        loop {
-            let (epoch, item): (u64, LogStoreReadItem) = await_future_with_monitor_receiver_err(
-                &mut sink_writer.stream_handle.response_stream,
-                log_reader.next_item().map_err(SinkError::Internal),
-            )
-            .await?;
-            if let LogStoreReadItem::UpdateVnodeBitmap(_) = &item {
-                match &state {
-                    LogConsumerState::BarrierReceived { .. } => {}
-                    _ => unreachable!(
-                        "update vnode bitmap can be accepted only right after \
-                    barrier, but current state is {:?}",
-                        state
-                    ),
-                }
-            }
-            // begin_epoch when not previously began
-            state = match state {
-                LogConsumerState::Uninitialized => {
-                    sink_writer.begin_epoch(epoch).await?;
-                    LogConsumerState::EpochBegun { curr_epoch: epoch }
-                }
-                LogConsumerState::EpochBegun { curr_epoch } => {
-                    assert!(
-                        epoch >= curr_epoch,
-                        "new epoch {} should not be below the current epoch {}",
-                        epoch,
-                        curr_epoch
-                    );
-                    LogConsumerState::EpochBegun { curr_epoch: epoch }
-                }
-                LogConsumerState::BarrierReceived { prev_epoch } => {
-                    assert!(
-                        epoch > prev_epoch,
-                        "new epoch {} should be greater than prev epoch {}",
-                        epoch,
-                        prev_epoch
-                    );
-                    sink_writer.begin_epoch(epoch).await?;
-                    LogConsumerState::EpochBegun { curr_epoch: epoch }
-                }
-            };
-            match item {
-                LogStoreReadItem::StreamChunk { chunk, .. } => {
-                    if let Err(e) = sink_writer.write_batch(chunk).await {
-                        sink_writer.abort().await?;
-                        return Err(e);
-                    }
-                }
-                LogStoreReadItem::Barrier { is_checkpoint } => {
-                    let prev_epoch = match state {
-                        LogConsumerState::EpochBegun { curr_epoch } => curr_epoch,
-                        _ => unreachable!("epoch must have begun before handling barrier"),
-                    };
-                    if is_checkpoint {
-                        let start_time = Instant::now();
-                        sink_writer.barrier(true).await?;
->>>>>>> f2e79d3a
                         sink_metrics
                             .connector_sink_rows_received
                             .inc_by(cardinality as _);
@@ -436,7 +365,7 @@
                     "sink needs coordination should not have singleton input"
                 ))
             })?,
-            CoordinatedRemoteSinkWriter::new::<R>(
+            CoordinatedRemoteSinkWriter::new(
                 self.0.param.clone(),
                 writer_param.connector_params,
                 writer_param.sink_metrics.clone(),
@@ -452,236 +381,6 @@
     }
 }
 
-<<<<<<< HEAD
-#[derive(Debug)]
-pub struct SinkCoordinatorStreamJniHandle {
-    request_tx: Sender<SinkCoordinatorStreamRequest>,
-    response_rx: Receiver<SinkCoordinatorStreamResponse>,
-}
-
-impl SinkCoordinatorStreamJniHandle {
-    pub async fn commit(&mut self, epoch: u64, metadata: Vec<SinkMetadata>) -> Result<()> {
-        self.request_tx
-            .send(SinkCoordinatorStreamRequest {
-                request: Some(sink_coordinator_stream_request::Request::Commit(
-                    CommitMetadata { epoch, metadata },
-                )),
-            })
-            .await
-            .map_err(|err| SinkError::Internal(err.into()))?;
-
-        match self.response_rx.recv().await {
-            Some(SinkCoordinatorStreamResponse {
-                response:
-                    Some(sink_coordinator_stream_response::Response::Commit(
-                        sink_coordinator_stream_response::CommitResponse {
-                            epoch: response_epoch,
-                        },
-                    )),
-            }) => {
-                if epoch == response_epoch {
-                    Ok(())
-                } else {
-                    Err(SinkError::Internal(anyhow!(
-                        "get different response epoch to commit epoch: {} {}",
-                        epoch,
-                        response_epoch
-                    )))
-                }
-            }
-            msg => Err(SinkError::Internal(anyhow!(
-                "should get Commit response but get {:?}",
-                msg
-            ))),
-        }
-    }
-}
-
-struct SinkWriterStreamJniSender {
-    request_tx: Sender<SinkWriterStreamRequest>,
-}
-
-impl SinkWriterStreamJniSender {
-    pub async fn start_epoch(&mut self, epoch: u64) -> Result<()> {
-        self.request_tx
-            .send(SinkWriterStreamRequest {
-                request: Some(SinkRequest::BeginEpoch(BeginEpoch { epoch })),
-            })
-            .await
-            .map_err(|err| SinkError::Internal(err.into()))
-    }
-
-    pub async fn write_batch(&mut self, epoch: u64, batch_id: u64, payload: Payload) -> Result<()> {
-        self.request_tx
-            .send(SinkWriterStreamRequest {
-                request: Some(SinkRequest::WriteBatch(WriteBatch {
-                    epoch,
-                    batch_id,
-                    payload: Some(payload),
-                })),
-            })
-            .await
-            .map_err(|err| SinkError::Internal(err.into()))
-    }
-
-    pub async fn barrier(&mut self, epoch: u64, is_checkpoint: bool) -> Result<()> {
-        self.request_tx
-            .send(SinkWriterStreamRequest {
-                request: Some(SinkRequest::Barrier(Barrier {
-                    epoch,
-                    is_checkpoint,
-                })),
-            })
-            .await
-            .map_err(|err| SinkError::Internal(err.into()))
-    }
-}
-
-struct SinkWriterStreamJniReceiver {
-    response_stream: Peekable<ReceiverStream<anyhow::Result<SinkWriterStreamResponse>>>,
-}
-
-impl SinkWriterStreamJniReceiver {
-    async fn next_commit_response(&mut self) -> Result<CommitResponse> {
-        match self.response_stream.try_next().await {
-            Ok(Some(SinkWriterStreamResponse {
-                response: Some(sink_writer_stream_response::Response::Commit(rsp)),
-            })) => Ok(rsp),
-            msg => Err(SinkError::Internal(anyhow!(
-                "should get Sync response but get {:?}",
-                msg
-            ))),
-        }
-    }
-}
-
-const DEFAULT_CHANNEL_SIZE: usize = 16;
-struct SinkWriterStreamJniHandle {
-    request_tx: SinkWriterStreamJniSender,
-    response_rx: SinkWriterStreamJniReceiver,
-}
-
-impl std::fmt::Debug for SinkWriterStreamJniHandle {
-    fn fmt(&self, f: &mut Formatter<'_>) -> std::fmt::Result {
-        f.debug_struct("SinkWriterStreamJniHandle").finish()
-    }
-}
-
-impl SinkWriterStreamJniHandle {
-    async fn start_epoch(&mut self, epoch: u64) -> Result<()> {
-        await_future_with_monitor_receiver_err(
-            &mut self.response_rx,
-            self.request_tx.start_epoch(epoch),
-        )
-        .await
-    }
-
-    async fn write_batch(&mut self, epoch: u64, batch_id: u64, payload: Payload) -> Result<()> {
-        await_future_with_monitor_receiver_err(
-            &mut self.response_rx,
-            self.request_tx.write_batch(epoch, batch_id, payload),
-        )
-        .await
-    }
-
-    async fn barrier(&mut self, epoch: u64) -> Result<()> {
-        await_future_with_monitor_receiver_err(
-            &mut self.response_rx,
-            self.request_tx.barrier(epoch, false),
-        )
-        .await
-    }
-
-    async fn commit(&mut self, epoch: u64) -> Result<CommitResponse> {
-        await_future_with_monitor_receiver_err(
-            &mut self.response_rx,
-            self.request_tx.barrier(epoch, true),
-        )
-        .await?;
-        self.response_rx.next_commit_response().await
-    }
-}
-
-impl SinkWriterStreamJniHandle {
-    async fn new<R: RemoteSinkTrait>(param: &SinkParam) -> Result<Self> {
-        let (request_tx, request_rx) = mpsc::channel(DEFAULT_CHANNEL_SIZE);
-        let (response_tx, response_rx) = mpsc::channel(DEFAULT_CHANNEL_SIZE);
-
-        let mut response_stream = ReceiverStream::new(response_rx).peekable();
-
-        std::thread::spawn(move || {
-            let mut env = JVM.get_or_init().unwrap().attach_current_thread().unwrap();
-
-            let result = env.call_static_method(
-                "com/risingwave/connector/JniSinkWriterHandler",
-                "runJniSinkWriterThread",
-                "(JJ)V",
-                &[
-                    JValue::from(&request_rx as *const Receiver<SinkWriterStreamRequest> as i64),
-                    JValue::from(
-                        &response_tx as *const Sender<anyhow::Result<SinkWriterStreamResponse>>
-                            as i64,
-                    ),
-                ],
-            );
-
-            match result {
-                Ok(_) => {
-                    tracing::info!("end of jni call runJniSinkWriterThread");
-                }
-                Err(e) => {
-                    tracing::error!("jni call error: {:?}", e);
-                }
-            };
-        });
-
-        let sink_writer_stream_request = SinkWriterStreamRequest {
-            request: Some(SinkRequest::Start(StartSink {
-                sink_param: Some(param.to_proto()),
-                format: PbSinkPayloadFormat::StreamChunk as i32,
-            })),
-        };
-
-        // First request
-        request_tx
-            .send(sink_writer_stream_request)
-            .await
-            .map_err(|err| {
-                SinkError::Internal(anyhow!(
-                    "fail to send start request for connector `{}`: {:?}",
-                    R::SINK_NAME,
-                    err
-                ))
-            })?;
-
-        // First response
-        match response_stream.try_next().await {
-            Ok(Some(SinkWriterStreamResponse {
-                response: Some(sink_writer_stream_response::Response::Start(_)),
-            })) => {}
-            Ok(msg) => {
-                return Err(SinkError::Internal(anyhow!(
-                    "should get start response for connector `{}` but get {:?}",
-                    R::SINK_NAME,
-                    msg
-                )));
-            }
-            Err(e) => return Err(SinkError::Internal(e)),
-        };
-
-        tracing::trace!(
-            "{:?} sink stream started with properties: {:?}",
-            R::SINK_NAME,
-            &param.properties
-        );
-
-        Ok(SinkWriterStreamJniHandle {
-            request_tx: SinkWriterStreamJniSender { request_tx },
-            response_rx: SinkWriterStreamJniReceiver { response_stream },
-        })
-    }
-}
-
 pub type RemoteSinkWriter = RemoteSinkWriterInner<()>;
 pub type CoordinatedRemoteSinkWriter = RemoteSinkWriterInner<Option<SinkMetadata>>;
 
@@ -689,34 +388,12 @@
     properties: HashMap<String, String>,
     epoch: Option<u64>,
     batch_id: u64,
-    stream_handle: SinkWriterStreamJniHandle,
+    stream_handle: SinkWriterStreamHandle,
     sink_metrics: SinkMetrics,
     _phantom: PhantomData<SM>,
 }
 
 impl<SM> RemoteSinkWriterInner<SM> {
-    pub async fn new<R: RemoteSinkTrait>(
-        param: SinkParam,
-        _connector_params: ConnectorParams,
-        sink_metrics: SinkMetrics,
-    ) -> Result<Self> {
-        let stream_handle = SinkWriterStreamJniHandle::new::<R>(&param).await?;
-=======
-pub type RemoteSinkWriter<R> = RemoteSinkWriterInner<(), R>;
-pub type CoordinatedRemoteSinkWriter<R> = RemoteSinkWriterInner<Option<SinkMetadata>, R>;
-
-pub struct RemoteSinkWriterInner<SM, R: RemoteSinkTrait> {
-    properties: HashMap<String, String>,
-    epoch: Option<u64>,
-    batch_id: u64,
-    payload_format: SinkPayloadFormat,
-    stream_handle: SinkWriterStreamHandle,
-    json_encoder: JsonEncoder,
-    sink_metrics: SinkMetrics,
-    _phantom: PhantomData<(SM, R)>,
-}
-
-impl<SM, R: RemoteSinkTrait> RemoteSinkWriterInner<SM, R> {
     pub async fn new(
         param: SinkParam,
         connector_params: ConnectorParams,
@@ -726,9 +403,6 @@
             .start_sink_writer_stream(param.clone(), connector_params.sink_payload_format)
             .await?;
 
-        let schema = param.schema();
->>>>>>> f2e79d3a
-
         Ok(Self {
             properties: param.properties,
             epoch: None,
@@ -745,38 +419,12 @@
     ) -> RemoteSinkWriter {
         let properties = HashMap::from([("output.path".to_string(), "/tmp/rw".to_string())]);
 
-<<<<<<< HEAD
-        let stream_handle = SinkWriterStreamJniHandle {
-            request_tx: SinkWriterStreamJniSender {
-                request_tx: request_sender,
-            },
-            response_rx: SinkWriterStreamJniReceiver {
-                response_stream: ReceiverStream::new(response_receiver).peekable(),
-            },
-        };
-=======
-        let schema = Schema::new(vec![
-            Field {
-                data_type: DataType::Int32,
-                name: "id".into(),
-                sub_fields: vec![],
-                type_name: "".into(),
-            },
-            Field {
-                data_type: DataType::Varchar,
-                name: "name".into(),
-                sub_fields: vec![],
-                type_name: "".into(),
-            },
-        ]);
-
         let stream_handle = SinkWriterStreamHandle::for_test(
             request_sender,
             ReceiverStream::new(response_receiver)
                 .map_err(RpcError::from)
                 .boxed(),
         );
->>>>>>> f2e79d3a
 
         RemoteSinkWriter {
             properties,
@@ -885,94 +533,15 @@
     }
 }
 
-<<<<<<< HEAD
 pub struct RemoteCoordinator {
-    stream_handle: SinkCoordinatorStreamJniHandle,
+    stream_handle: SinkCoordinatorStreamHandle,
 }
 
 impl RemoteCoordinator {
     pub async fn new<R: RemoteSinkTrait>(param: SinkParam) -> Result<Self> {
-        let (request_tx, request_rx) = mpsc::channel(DEFAULT_CHANNEL_SIZE);
-        let (response_tx, response_rx) = mpsc::channel(DEFAULT_CHANNEL_SIZE);
-
-        let mut stream_handle = SinkCoordinatorStreamJniHandle {
-            request_tx,
-            response_rx,
-        };
-
-        std::thread::spawn(move || {
-            let mut env = JVM.get_or_init().unwrap().attach_current_thread().unwrap();
-
-            let result = env.call_static_method(
-                "com/risingwave/connector/JniSinkCoordinatorHandler",
-                "runJniSinkCoordinatorThread",
-                "(JJ)V",
-                &[
-                    JValue::from(
-                        &request_rx as *const Receiver<SinkCoordinatorStreamRequest> as i64,
-                    ),
-                    JValue::from(
-                        &response_tx as *const Sender<SinkCoordinatorStreamResponse> as i64,
-                    ),
-                ],
-            );
-
-            match result {
-                Ok(_) => {
-                    tracing::info!("end of jni call runJniSinkCoordinatorThread");
-                }
-                Err(e) => {
-                    tracing::error!("jni call error: {:?}", e);
-                }
-            };
-        });
-
-        let sink_coordinator_stream_request = SinkCoordinatorStreamRequest {
-            request: Some(sink_coordinator_stream_request::Request::Start(
-                StartCoordinator {
-                    param: Some(param.to_proto()),
-                },
-            )),
-        };
-
-        // First request
-        stream_handle
-            .request_tx
-            .send(sink_coordinator_stream_request)
-            .await
-            .map_err(|err| {
-                SinkError::Internal(anyhow!(
-                    "fail to send start request for connector `{}`: {:?}",
-                    R::SINK_NAME,
-                    err
-                ))
-            })?;
-
-        // First response
-        match stream_handle.response_rx.recv().await {
-            Some(SinkCoordinatorStreamResponse {
-                response: Some(sink_coordinator_stream_response::Response::Start(_)),
-            }) => {}
-            msg => {
-                return Err(SinkError::Internal(anyhow!(
-                    "should get start response for connector `{}` but get {:?}",
-                    R::SINK_NAME,
-                    msg
-                )));
-            }
-        };
-=======
-pub struct RemoteCoordinator<R: RemoteSinkTrait> {
-    stream_handle: SinkCoordinatorStreamHandle,
-    _phantom: PhantomData<R>,
-}
-
-impl<R: RemoteSinkTrait> RemoteCoordinator<R> {
-    pub async fn new(param: SinkParam) -> Result<Self> {
         let stream_handle = EmbeddedConnectorClient::new()?
             .start_sink_coordinator_stream(param.clone())
             .await?;
->>>>>>> f2e79d3a
 
         tracing::trace!(
             "{:?} RemoteCoordinator started with properties: {:?}",
