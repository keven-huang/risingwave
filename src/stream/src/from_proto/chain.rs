--- conflicted
+++ resolved
@@ -166,7 +166,6 @@
                     None
                 };
 
-<<<<<<< HEAD
                 if node.chain_type() == ChainType::Backfill {
                     let upstream_table = StorageTable::new_partial(
                         state_store,
@@ -192,6 +191,7 @@
                         params.pk_indices,
                         stream.streaming_metrics.clone(),
                         params.env.config().developer.chunk_size,
+                        params.executor_id,
                     )
                     .boxed()
                 } else {
@@ -217,6 +217,7 @@
                                 params.pk_indices,
                                 stream.streaming_metrics.clone(),
                                 params.env.config().developer.chunk_size,
+                                params.executor_id,
                             )
                             .boxed()
                         }};
@@ -227,21 +228,6 @@
                         new_executor!(BasicSerde)
                     }
                 }
-=======
-                BackfillExecutor::new(
-                    upstream_table,
-                    mview,
-                    state_table,
-                    output_indices,
-                    progress,
-                    schema,
-                    params.pk_indices,
-                    stream.streaming_metrics.clone(),
-                    params.env.config().developer.chunk_size,
-                    params.executor_id,
-                )
-                .boxed()
->>>>>>> f26ac7a0
             }
             ChainType::ChainUnspecified => unreachable!(),
         };
