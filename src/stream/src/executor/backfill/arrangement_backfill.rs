--- conflicted
+++ resolved
@@ -576,14 +576,8 @@
             let range_bounds = range_bounds.unwrap();
 
             let vnode_row_iter = upstream_table
-<<<<<<< HEAD
-                .iter_row_with_pk_range(&range_bounds, vnode, Default::default())
-                .await?
-                .map(|r| r.map(|r| r.into_owned_row()));
-=======
                 .iter_with_vnode(vnode, &range_bounds, Default::default())
                 .await?;
->>>>>>> e1bdf789
 
             // TODO: Is there some way to avoid double-pin here?
             let vnode_row_iter = Box::pin(vnode_row_iter);
