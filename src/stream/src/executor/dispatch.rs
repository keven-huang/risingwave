// Copyright 2023 RisingWave Labs
//
// Licensed under the Apache License, Version 2.0 (the "License");
// you may not use this file except in compliance with the License.
// You may obtain a copy of the License at
//
//     http://www.apache.org/licenses/LICENSE-2.0
//
// Unless required by applicable law or agreed to in writing, software
// distributed under the License is distributed on an "AS IS" BASIS,
// WITHOUT WARRANTIES OR CONDITIONS OF ANY KIND, either express or implied.
// See the License for the specific language governing permissions and
// limitations under the License.

use std::collections::{HashMap, HashSet};
use std::fmt::Debug;
use std::future::Future;
use std::iter::repeat_with;
use std::sync::Arc;

use await_tree::InstrumentAwait;
use futures::Stream;
use futures_async_stream::try_stream;
use itertools::Itertools;
use risingwave_common::array::{Op, StreamChunk};
use risingwave_common::buffer::BitmapBuilder;
use risingwave_common::hash::{ActorMapping, ExpandedActorMapping, VirtualNode};
use risingwave_common::util::iter_util::ZipEqFast;
use risingwave_pb::stream_plan::update_mutation::PbDispatcherUpdate;
use risingwave_pb::stream_plan::PbDispatcher;
use smallvec::{smallvec, SmallVec};
use tokio::time::Instant;
use tracing::{event, Instrument};

use super::exchange::output::{new_output, BoxedOutput};
use super::Watermark;
use crate::error::StreamResult;
use crate::executor::monitor::StreamingMetrics;
use crate::executor::{Barrier, BoxedExecutor, Message, Mutation, StreamConsumer};
use crate::task::{ActorId, DispatcherId, SharedContext};

/// [`DispatchExecutor`] consumes messages and send them into downstream actors. Usually,
/// data chunks will be dispatched with some specified policy, while control message
/// such as barriers will be distributed to all receivers.
pub struct DispatchExecutor {
    input: BoxedExecutor,
    inner: DispatchExecutorInner,
}

struct DispatchExecutorInner {
    dispatchers: Vec<DispatcherImpl>,
    actor_id: u32,
    actor_id_str: String,
    context: Arc<SharedContext>,
    metrics: Arc<StreamingMetrics>,
}

impl DispatchExecutorInner {
    fn single_inner_mut(&mut self) -> &mut DispatcherImpl {
        assert_eq!(
            self.dispatchers.len(),
            1,
            "only support mutation on one-dispatcher actors"
        );
        &mut self.dispatchers[0]
    }

    async fn dispatch(&mut self, msg: Message) -> StreamResult<()> {
        let start_time = Instant::now();
        match msg {
            Message::Watermark(watermark) => {
                for dispatcher in &mut self.dispatchers {
                    dispatcher.dispatch_watermark(watermark.clone()).await?;
                }
            }
            Message::Chunk(chunk) => {
                self.metrics
                    .actor_out_record_cnt
                    .with_label_values(&[&self.actor_id_str])
                    .inc_by(chunk.cardinality() as _);
                if self.dispatchers.len() == 1 {
                    // special clone optimization when there is only one downstream dispatcher
                    self.single_inner_mut().dispatch_data(chunk).await?;
                } else {
                    for dispatcher in &mut self.dispatchers {
                        dispatcher.dispatch_data(chunk.clone()).await?;
                    }
                }
            }
            Message::Barrier(barrier) => {
                let mutation = barrier.mutation.clone();
                self.pre_mutate_dispatchers(&mutation)?;
                for dispatcher in &mut self.dispatchers {
                    dispatcher.dispatch_barrier(barrier.clone()).await?;
                }
                self.post_mutate_dispatchers(&mutation)?;
            }
        };
        self.metrics
            .actor_output_buffer_blocking_duration_ns
            .with_label_values(&[&self.actor_id_str])
            .inc_by(start_time.elapsed().as_nanos() as u64);
        Ok(())
    }

    /// Add new dispatchers to the executor. Will check whether their ids are unique.
    fn add_dispatchers<'a>(
        &mut self,
        new_dispatchers: impl IntoIterator<Item = &'a PbDispatcher>,
    ) -> StreamResult<()> {
        let new_dispatchers: Vec<_> = new_dispatchers
            .into_iter()
            .map(|d| DispatcherImpl::new(&self.context, self.actor_id, d))
            .try_collect()?;

        self.dispatchers.extend(new_dispatchers);

        assert!(
            self.dispatchers
                .iter()
                .map(|d| d.dispatcher_id())
                .all_unique(),
            "dispatcher ids must be unique: {:?}",
            self.dispatchers
        );

        Ok(())
    }

    fn find_dispatcher(&mut self, dispatcher_id: DispatcherId) -> &mut DispatcherImpl {
        self.dispatchers
            .iter_mut()
            .find(|d| d.dispatcher_id() == dispatcher_id)
            .unwrap_or_else(|| panic!("dispatcher {}:{} not found", self.actor_id, dispatcher_id))
    }

    /// Update the dispatcher BEFORE we actually dispatch this barrier. We'll only add the new
    /// outputs.
    fn pre_update_dispatcher(&mut self, update: &PbDispatcherUpdate) -> StreamResult<()> {
        let outputs: Vec<_> = update
            .added_downstream_actor_id
            .iter()
            .map(|&id| new_output(&self.context, self.actor_id, id))
            .try_collect()?;

        let dispatcher = self.find_dispatcher(update.dispatcher_id);
        dispatcher.add_outputs(outputs);

        Ok(())
    }

    /// Update the dispatcher AFTER we dispatch this barrier. We'll remove some outputs and finally
    /// update the hash mapping.
    fn post_update_dispatcher(&mut self, update: &PbDispatcherUpdate) -> StreamResult<()> {
        let ids = update.removed_downstream_actor_id.iter().copied().collect();

        let dispatcher = self.find_dispatcher(update.dispatcher_id);
        dispatcher.remove_outputs(&ids);

        // The hash mapping is only used by the hash dispatcher.
        //
        // We specify a single upstream hash mapping for scaling the downstream fragment. However,
        // it's possible that there're multiple upstreams with different exchange types, for
        // example, the `Broadcast` inner side of the dynamic filter. There're too many combinations
        // to handle here, so we just ignore the `hash_mapping` field for any other exchange types.
        if let DispatcherImpl::Hash(dispatcher) = dispatcher {
            dispatcher.hash_mapping =
                ActorMapping::from_protobuf(update.get_hash_mapping()?).to_expanded();
        }

        Ok(())
    }

    /// For `Add` and `Update`, update the dispatchers before we dispatch the barrier.
    fn pre_mutate_dispatchers(&mut self, mutation: &Option<Arc<Mutation>>) -> StreamResult<()> {
        let Some(mutation) = mutation.as_deref() else {
            return Ok(());
        };

        match mutation {
            Mutation::Add { adds, .. } => {
                if let Some(new_dispatchers) = adds.get(&self.actor_id) {
                    self.add_dispatchers(new_dispatchers)?;
                }
            }
            Mutation::Update { dispatchers, .. } => {
                if let Some(updates) = dispatchers.get(&self.actor_id) {
                    for update in updates {
                        self.pre_update_dispatcher(update)?;
                    }
                }
            }
            _ => {}
        };

        Ok(())
    }

    /// For `Stop` and `Update`, update the dispatchers after we dispatch the barrier.
    fn post_mutate_dispatchers(&mut self, mutation: &Option<Arc<Mutation>>) -> StreamResult<()> {
        let Some(mutation) = mutation.as_deref() else {
            return Ok(());
        };

        match mutation {
            Mutation::Stop(stops) => {
                // Remove outputs only if this actor itself is not to be stopped.
                if !stops.contains(&self.actor_id) {
                    for dispatcher in &mut self.dispatchers {
                        dispatcher.remove_outputs(stops);
                    }
                }
            }
            Mutation::Update { dispatchers, .. } => {
                if let Some(updates) = dispatchers.get(&self.actor_id) {
                    for update in updates {
                        self.post_update_dispatcher(update)?;
                    }
                }
            }

            _ => {}
        };

        // After stopping the downstream mview, the outputs of some dispatcher might be empty and we
        // should clean up them.
        self.dispatchers.retain(|d| !d.is_empty());

        Ok(())
    }
}

impl DispatchExecutor {
    pub fn new(
        input: BoxedExecutor,
        dispatchers: Vec<DispatcherImpl>,
        actor_id: u32,
        context: Arc<SharedContext>,
        metrics: Arc<StreamingMetrics>,
    ) -> Self {
        Self {
            input,
            inner: DispatchExecutorInner {
                dispatchers,
                actor_id,
                actor_id_str: actor_id.to_string(),
                context,
                metrics,
            },
        }
    }
}

impl StreamConsumer for DispatchExecutor {
    type BarrierStream = impl Stream<Item = StreamResult<Barrier>> + Send;

    fn execute(mut self: Box<Self>) -> Self::BarrierStream {
        #[try_stream]
        async move {
            let input = self.input.execute();

            #[for_await]
            for msg in input {
                let msg: Message = msg?;
                let (barrier, span) = match msg {
                    Message::Chunk(_) => (None, "dispatch_chunk"),
                    Message::Barrier(ref barrier) => (Some(barrier.clone()), "dispatch_barrier"),
                    Message::Watermark(_) => (None, "dispatch_watermark"),
                };

                let tracing_span = if let Some(_barrier) = &barrier {
                    tracing::info_span!("dispatch_barrier")
                } else {
                    tracing::Span::none()
                };

                self.inner
                    .dispatch(msg)
                    .instrument(tracing_span)
                    .instrument_await(span)
                    .await?;
                if let Some(barrier) = barrier {
                    yield barrier;
                }
            }
        }
    }
}

#[derive(Debug)]
pub enum DispatcherImpl {
    Hash(HashDataDispatcher),
    Broadcast(BroadcastDispatcher),
    Simple(SimpleDispatcher),
    RoundRobin(RoundRobinDataDispatcher),
}

impl DispatcherImpl {
    pub fn new(
        context: &SharedContext,
        actor_id: ActorId,
        dispatcher: &PbDispatcher,
    ) -> StreamResult<Self> {
        let outputs = dispatcher
            .downstream_actor_id
            .iter()
            .map(|&down_id| new_output(context, actor_id, down_id))
            .collect::<StreamResult<Vec<_>>>()?;

        let output_indices = dispatcher
            .output_indices
            .iter()
            .map(|&i| i as usize)
            .collect_vec();

        use risingwave_pb::stream_plan::DispatcherType::*;
        let dispatcher_impl = match dispatcher.get_type()? {
            Hash => {
                assert!(!outputs.is_empty());
                let dist_key_indices = dispatcher
                    .dist_key_indices
                    .iter()
                    .map(|i| *i as usize)
                    .collect();

                let hash_mapping =
                    ActorMapping::from_protobuf(dispatcher.get_hash_mapping()?).to_expanded();

                DispatcherImpl::Hash(HashDataDispatcher::new(
                    outputs,
                    dist_key_indices,
                    output_indices,
                    hash_mapping,
                    dispatcher.dispatcher_id,
                ))
            }
            Broadcast => DispatcherImpl::Broadcast(BroadcastDispatcher::new(
                outputs,
                output_indices,
                dispatcher.dispatcher_id,
            )),
            Simple | NoShuffle => {
                let [output]: [_; 1] = outputs.try_into().unwrap();
                DispatcherImpl::Simple(SimpleDispatcher::new(
                    output,
                    output_indices,
                    dispatcher.dispatcher_id,
                ))
            }
            Unspecified => unreachable!(),
        };

        Ok(dispatcher_impl)
    }
}

macro_rules! impl_dispatcher {
    ($( { $variant_name:ident } ),*) => {
        impl DispatcherImpl {
            pub async fn dispatch_data(&mut self, chunk: StreamChunk) -> StreamResult<()> {
                match self {
                    $( Self::$variant_name(inner) => inner.dispatch_data(chunk).await, )*
                }
            }

            pub async fn dispatch_barrier(&mut self, barrier: Barrier) -> StreamResult<()> {
                match self {
                    $( Self::$variant_name(inner) => inner.dispatch_barrier(barrier).await, )*
                }
            }

            pub async fn dispatch_watermark(&mut self, watermark: Watermark) -> StreamResult<()> {
                match self {
                    $( Self::$variant_name(inner) => inner.dispatch_watermark(watermark).await, )*
                }
            }

            pub fn add_outputs(&mut self, outputs: impl IntoIterator<Item = BoxedOutput>) {
                match self {
                    $(Self::$variant_name(inner) => inner.add_outputs(outputs), )*
                }
            }

            pub fn remove_outputs(&mut self, actor_ids: &HashSet<ActorId>) {
                match self {
                    $(Self::$variant_name(inner) => inner.remove_outputs(actor_ids), )*
                }
            }

            pub fn dispatcher_id(&self) -> DispatcherId {
                match self {
                    $(Self::$variant_name(inner) => inner.dispatcher_id(), )*
                }
            }

            pub fn is_empty(&self) -> bool {
                match self {
                    $(Self::$variant_name(inner) => inner.is_empty(), )*
                }
            }
        }
    }
}

macro_rules! for_all_dispatcher_variants {
    ($macro:ident) => {
        $macro! {
            { Hash },
            { Broadcast },
            { Simple },
            { RoundRobin }
        }
    };
}

for_all_dispatcher_variants! { impl_dispatcher }

macro_rules! define_dispatcher_associated_types {
    () => {
        type DataFuture<'a> = impl DispatchFuture<'a>;
        type BarrierFuture<'a> = impl DispatchFuture<'a>;
        type WatermarkFuture<'a> = impl DispatchFuture<'a>;
    };
}

pub trait DispatchFuture<'a> = Future<Output = StreamResult<()>> + Send;

pub trait Dispatcher: Debug + 'static {
    type DataFuture<'a>: DispatchFuture<'a>;
    type BarrierFuture<'a>: DispatchFuture<'a>;
    type WatermarkFuture<'a>: DispatchFuture<'a>;

    /// Dispatch a data chunk to downstream actors.
    fn dispatch_data(&mut self, chunk: StreamChunk) -> Self::DataFuture<'_>;
    /// Dispatch a barrier to downstream actors, generally by broadcasting it.
    fn dispatch_barrier(&mut self, barrier: Barrier) -> Self::BarrierFuture<'_>;
    /// Dispatch a watermark to downstream actors, generally by broadcasting it.
    fn dispatch_watermark(&mut self, watermark: Watermark) -> Self::WatermarkFuture<'_>;

    /// Add new outputs to the dispatcher.
    fn add_outputs(&mut self, outputs: impl IntoIterator<Item = BoxedOutput>);
    /// Remove outputs to `actor_ids` from the dispatcher.
    fn remove_outputs(&mut self, actor_ids: &HashSet<ActorId>);

    /// The ID of the dispatcher. A [`DispatchExecutor`] may have multiple dispatchers with
    /// different IDs.
    fn dispatcher_id(&self) -> DispatcherId;

    /// Whether the dispatcher has no outputs. If so, it'll be cleaned up from the
    /// [`DispatchExecutor`].
    fn is_empty(&self) -> bool;
}

#[derive(Debug)]
pub struct RoundRobinDataDispatcher {
    outputs: Vec<BoxedOutput>,
    output_indices: Vec<usize>,
    cur: usize,
    dispatcher_id: DispatcherId,
}

impl RoundRobinDataDispatcher {
    pub fn new(
        outputs: Vec<BoxedOutput>,
        output_indices: Vec<usize>,
        dispatcher_id: DispatcherId,
    ) -> Self {
        Self {
            outputs,
            output_indices,
            cur: 0,
            dispatcher_id,
        }
    }
}

impl Dispatcher for RoundRobinDataDispatcher {
    define_dispatcher_associated_types!();

    fn dispatch_data(&mut self, chunk: StreamChunk) -> Self::DataFuture<'_> {
        async move {
            let chunk = chunk.project(&self.output_indices);
            self.outputs[self.cur].send(Message::Chunk(chunk)).await?;
            self.cur += 1;
            self.cur %= self.outputs.len();
            Ok(())
        }
    }

    fn dispatch_barrier(&mut self, barrier: Barrier) -> Self::BarrierFuture<'_> {
        async move {
            // always broadcast barrier
            for output in &mut self.outputs {
                output.send(Message::Barrier(barrier.clone())).await?;
            }
            Ok(())
        }
    }

    fn dispatch_watermark(&mut self, watermark: Watermark) -> Self::WatermarkFuture<'_> {
        async move {
            if let Some(watermark) = watermark.transform_with_indices(&self.output_indices) {
                // always broadcast watermark
                for output in &mut self.outputs {
                    output.send(Message::Watermark(watermark.clone())).await?;
                }
            }
            Ok(())
        }
    }

    fn add_outputs(&mut self, outputs: impl IntoIterator<Item = BoxedOutput>) {
        self.outputs.extend(outputs.into_iter());
    }

    fn remove_outputs(&mut self, actor_ids: &HashSet<ActorId>) {
        self.outputs
            .drain_filter(|output| actor_ids.contains(&output.actor_id()))
            .count();
        self.cur = self.cur.min(self.outputs.len() - 1);
    }

    fn dispatcher_id(&self) -> DispatcherId {
        self.dispatcher_id
    }

    fn is_empty(&self) -> bool {
        self.outputs.is_empty()
    }
}

pub struct HashDataDispatcher {
    outputs: Vec<BoxedOutput>,
    keys: Vec<usize>,
    output_indices: Vec<usize>,
    /// Mapping from virtual node to actor id, used for hash data dispatcher to dispatch tasks to
    /// different downstream actors.
    hash_mapping: ExpandedActorMapping,
    dispatcher_id: DispatcherId,
}

impl Debug for HashDataDispatcher {
    fn fmt(&self, f: &mut std::fmt::Formatter<'_>) -> std::fmt::Result {
        f.debug_struct("HashDataDispatcher")
            .field("outputs", &self.outputs)
            .field("keys", &self.keys)
            .field("dispatcher_id", &self.dispatcher_id)
            .finish_non_exhaustive()
    }
}

impl HashDataDispatcher {
    pub fn new(
        outputs: Vec<BoxedOutput>,
        keys: Vec<usize>,
        output_indices: Vec<usize>,
        hash_mapping: ExpandedActorMapping,
        dispatcher_id: DispatcherId,
    ) -> Self {
        Self {
            outputs,
            keys,
            output_indices,
            hash_mapping,
            dispatcher_id,
        }
    }
}

impl Dispatcher for HashDataDispatcher {
    define_dispatcher_associated_types!();

    fn add_outputs(&mut self, outputs: impl IntoIterator<Item = BoxedOutput>) {
        self.outputs.extend(outputs.into_iter());
    }

    fn dispatch_barrier(&mut self, barrier: Barrier) -> Self::BarrierFuture<'_> {
        async move {
            // always broadcast barrier
            for output in &mut self.outputs {
                output.send(Message::Barrier(barrier.clone())).await?;
            }
            Ok(())
        }
    }

    fn dispatch_watermark(&mut self, watermark: Watermark) -> Self::WatermarkFuture<'_> {
        async move {
            if let Some(watermark) = watermark.transform_with_indices(&self.output_indices) {
                // always broadcast watermark
                for output in &mut self.outputs {
                    output.send(Message::Watermark(watermark.clone())).await?;
                }
            }
            Ok(())
        }
    }

    fn dispatch_data(&mut self, chunk: StreamChunk) -> Self::DataFuture<'_> {
        async move {
            // A chunk can be shuffled into multiple output chunks that to be sent to downstreams.
            // In these output chunks, the only difference are visibility map, which is calculated
            // by the hash value of each line in the input chunk.
            let num_outputs = self.outputs.len();

            // get hash value of every line by its key
            let vnodes = VirtualNode::compute_chunk(chunk.data_chunk(), &self.keys);

            tracing::trace!(target: "events::stream::dispatch::hash", "\n{}\n keys {:?} => {:?}", chunk.to_pretty_string(), self.keys, vnodes);

            let mut vis_maps = repeat_with(|| BitmapBuilder::with_capacity(chunk.capacity()))
                .take(num_outputs)
                .collect_vec();
            let mut last_vnode_when_update_delete = None;
            let mut new_ops: Vec<Op> = Vec::with_capacity(chunk.capacity());

            // Apply output indices after calculating the vnode.
<<<<<<< HEAD
            let chunk = chunk.reorder_columns(&self.output_indices);
            // TODO: refactor with `Vis`.

            // TODO: handle chunk metadata
            let (ops, columns, visibility, meta) = chunk.into_inner_with_meta();
=======
            let chunk = chunk.project(&self.output_indices);
>>>>>>> 8c24e9ed

            for ((vnode, &op), visible) in vnodes
                .iter()
                .copied()
                .zip_eq_fast(chunk.ops())
                .zip_eq_fast(chunk.vis().iter())
            {
                // Build visibility map for every output chunk.
                for (output, vis_map) in self.outputs.iter().zip_eq_fast(vis_maps.iter_mut()) {
                    vis_map.append(
                        visible && self.hash_mapping[vnode.to_index()] == output.actor_id(),
                    );
                }

                if !visible {
                    new_ops.push(op);
                    continue;
                }

                // The 'update' message, noted by an `UpdateDelete` and a successive `UpdateInsert`,
                // need to be rewritten to common `Delete` and `Insert` if they were dispatched to
                // different actors.
                if op == Op::UpdateDelete {
                    last_vnode_when_update_delete = Some(vnode);
                } else if op == Op::UpdateInsert {
                    if vnode != last_vnode_when_update_delete.unwrap() {
                        new_ops.push(Op::Delete);
                        new_ops.push(Op::Insert);
                    } else {
                        new_ops.push(Op::UpdateDelete);
                        new_ops.push(Op::UpdateInsert);
                    }
                } else {
                    new_ops.push(op);
                }
            }

            let ops = new_ops;

            // individually output StreamChunk integrated with vis_map
            for (vis_map, output) in vis_maps.into_iter().zip_eq_fast(self.outputs.iter_mut()) {
                let vis_map = vis_map.finish();
                // columns is not changed in this function
<<<<<<< HEAD
                let new_stream_chunk = StreamChunk::new_with_meta(
                    ops.clone(),
                    columns.clone(),
                    Some(vis_map),
                    meta.clone(),
                );
=======
                let new_stream_chunk =
                    StreamChunk::new(ops.clone(), chunk.columns().into(), Some(vis_map));
>>>>>>> 8c24e9ed
                if new_stream_chunk.cardinality() > 0 {
                    event!(
                        tracing::Level::TRACE,
                        msg = "chunk",
                        downstream = output.actor_id(),
                        "send = \n{:#?}",
                        new_stream_chunk
                    );
                    output.send(Message::Chunk(new_stream_chunk)).await?;
                }
            }
            Ok(())
        }
    }

    fn remove_outputs(&mut self, actor_ids: &HashSet<ActorId>) {
        self.outputs
            .drain_filter(|output| actor_ids.contains(&output.actor_id()))
            .count();
    }

    fn dispatcher_id(&self) -> DispatcherId {
        self.dispatcher_id
    }

    fn is_empty(&self) -> bool {
        self.outputs.is_empty()
    }
}

/// `BroadcastDispatcher` dispatches message to all outputs.
#[derive(Debug)]
pub struct BroadcastDispatcher {
    outputs: HashMap<ActorId, BoxedOutput>,
    output_indices: Vec<usize>,
    dispatcher_id: DispatcherId,
}

impl BroadcastDispatcher {
    pub fn new(
        outputs: impl IntoIterator<Item = BoxedOutput>,
        output_indices: Vec<usize>,
        dispatcher_id: DispatcherId,
    ) -> Self {
        Self {
            outputs: Self::into_pairs(outputs).collect(),
            output_indices,
            dispatcher_id,
        }
    }

    fn into_pairs(
        outputs: impl IntoIterator<Item = BoxedOutput>,
    ) -> impl Iterator<Item = (ActorId, BoxedOutput)> {
        outputs
            .into_iter()
            .map(|output| (output.actor_id(), output))
    }
}

impl Dispatcher for BroadcastDispatcher {
    define_dispatcher_associated_types!();

    fn dispatch_data(&mut self, chunk: StreamChunk) -> Self::DataFuture<'_> {
        async move {
            let chunk = chunk.project(&self.output_indices);
            for output in self.outputs.values_mut() {
                output.send(Message::Chunk(chunk.clone())).await?;
            }
            Ok(())
        }
    }

    fn dispatch_barrier(&mut self, barrier: Barrier) -> Self::BarrierFuture<'_> {
        async move {
            for output in self.outputs.values_mut() {
                output.send(Message::Barrier(barrier.clone())).await?;
            }
            Ok(())
        }
    }

    fn dispatch_watermark(&mut self, watermark: Watermark) -> Self::WatermarkFuture<'_> {
        async move {
            if let Some(watermark) = watermark.transform_with_indices(&self.output_indices) {
                // always broadcast watermark
                for output in self.outputs.values_mut() {
                    output.send(Message::Watermark(watermark.clone())).await?;
                }
            }
            Ok(())
        }
    }

    fn add_outputs(&mut self, outputs: impl IntoIterator<Item = BoxedOutput>) {
        self.outputs.extend(Self::into_pairs(outputs));
    }

    fn remove_outputs(&mut self, actor_ids: &HashSet<ActorId>) {
        self.outputs
            .drain_filter(|actor_id, _| actor_ids.contains(actor_id))
            .count();
    }

    fn dispatcher_id(&self) -> DispatcherId {
        self.dispatcher_id
    }

    fn is_empty(&self) -> bool {
        self.outputs.is_empty()
    }
}

/// `SimpleDispatcher` dispatches message to a single output.
#[derive(Debug)]
pub struct SimpleDispatcher {
    /// In most cases, there is exactly one output. However, in some cases of configuration change,
    /// the field needs to be temporarily set to 0 or 2 outputs.
    ///
    /// - When dropping a materialized view, the output will be removed and this field becomes
    ///   empty. The [`DispatchExecutor`] will immediately clean-up this empty dispatcher before
    ///   finishing processing the current mutation.
    /// - When migrating a singleton fragment, the new output will be temporarily added in `pre`
    ///   stage and this field becomes multiple, which is for broadcasting this configuration
    ///   change barrier to both old and new downstream actors. In `post` stage, the old output
    ///   will be removed and this field becomes single again.
    ///
    /// Therefore, when dispatching data, we assert that there's exactly one output by
    /// `Self::output`.
    output: SmallVec<[BoxedOutput; 2]>,
    output_indices: Vec<usize>,
    dispatcher_id: DispatcherId,
}

impl SimpleDispatcher {
    pub fn new(
        output: BoxedOutput,
        output_indices: Vec<usize>,
        dispatcher_id: DispatcherId,
    ) -> Self {
        Self {
            output: smallvec![output],
            output_indices,
            dispatcher_id,
        }
    }
}

impl Dispatcher for SimpleDispatcher {
    define_dispatcher_associated_types!();

    fn add_outputs(&mut self, outputs: impl IntoIterator<Item = BoxedOutput>) {
        self.output.extend(outputs);
        assert!(self.output.len() <= 2);
    }

    fn dispatch_barrier(&mut self, barrier: Barrier) -> Self::BarrierFuture<'_> {
        async move {
            // Only barrier is allowed to be dispatched to multiple outputs during migration.
            for output in self.output.iter_mut() {
                output.send(Message::Barrier(barrier.clone())).await?;
            }
            Ok(())
        }
    }

    fn dispatch_data(&mut self, chunk: StreamChunk) -> Self::DataFuture<'_> {
        async move {
            let output = self
                .output
                .iter_mut()
                .exactly_one()
                .expect("expect exactly one output");

            let chunk = chunk.project(&self.output_indices);
            output.send(Message::Chunk(chunk)).await
        }
    }

    fn dispatch_watermark(&mut self, watermark: Watermark) -> Self::WatermarkFuture<'_> {
        async move {
            let output = self
                .output
                .iter_mut()
                .exactly_one()
                .expect("expect exactly one output");

            if let Some(watermark) = watermark.transform_with_indices(&self.output_indices) {
                output.send(Message::Watermark(watermark)).await?;
            }
            Ok(())
        }
    }

    fn remove_outputs(&mut self, actor_ids: &HashSet<ActorId>) {
        self.output
            .retain(|output| !actor_ids.contains(&output.actor_id()));
    }

    fn dispatcher_id(&self) -> DispatcherId {
        self.dispatcher_id
    }

    fn is_empty(&self) -> bool {
        self.output.is_empty()
    }
}

#[cfg(test)]
mod tests {
    use std::hash::{BuildHasher, Hasher};
    use std::sync::{Arc, Mutex};

    use async_trait::async_trait;
    use futures::{pin_mut, StreamExt};
    use itertools::Itertools;
    use risingwave_common::array::stream_chunk::StreamChunkTestExt;
    use risingwave_common::array::{Array, ArrayBuilder, I32ArrayBuilder, Op};
    use risingwave_common::catalog::Schema;
    use risingwave_common::hash::VirtualNode;
    use risingwave_common::util::hash_util::Crc32FastBuilder;
    use risingwave_common::util::iter_util::ZipEqFast;
    use risingwave_pb::stream_plan::DispatcherType;

    use super::*;
    use crate::executor::exchange::output::Output;
    use crate::executor::exchange::permit::channel_for_test;
    use crate::executor::receiver::ReceiverExecutor;
    use crate::task::test_utils::helper_make_local_actor;

    #[derive(Debug)]
    pub struct MockOutput {
        actor_id: ActorId,
        data: Arc<Mutex<Vec<Message>>>,
    }

    impl MockOutput {
        pub fn new(actor_id: ActorId, data: Arc<Mutex<Vec<Message>>>) -> Self {
            Self { actor_id, data }
        }
    }

    #[async_trait]
    impl Output for MockOutput {
        async fn send(&mut self, message: Message) -> StreamResult<()> {
            self.data.lock().unwrap().push(message);
            Ok(())
        }

        fn actor_id(&self) -> ActorId {
            self.actor_id
        }
    }

    // TODO: this test contains update being shuffled to different partitions, which is not
    // supported for now.
    #[tokio::test]
    async fn test_hash_dispatcher_complex() {
        test_hash_dispatcher_complex_inner().await
    }

    async fn test_hash_dispatcher_complex_inner() {
        // This test only works when VirtualNode::COUNT is 256.
        static_assertions::const_assert_eq!(VirtualNode::COUNT, 256);

        let num_outputs = 2; // actor id ranges from 1 to 2
        let key_indices = &[0, 2];
        let output_data_vecs = (0..num_outputs)
            .map(|_| Arc::new(Mutex::new(Vec::new())))
            .collect::<Vec<_>>();
        let outputs = output_data_vecs
            .iter()
            .enumerate()
            .map(|(actor_id, data)| {
                Box::new(MockOutput::new(1 + actor_id as u32, data.clone())) as BoxedOutput
            })
            .collect::<Vec<_>>();
        let mut hash_mapping = (1..num_outputs + 1)
            .flat_map(|id| vec![id as ActorId; VirtualNode::COUNT / num_outputs])
            .collect_vec();
        hash_mapping.resize(VirtualNode::COUNT, num_outputs as u32);
        let mut hash_dispatcher = HashDataDispatcher::new(
            outputs,
            key_indices.to_vec(),
            vec![0, 1, 2],
            hash_mapping,
            0,
        );

        let chunk = StreamChunk::from_pretty(
            "  I I I
            +  4 6 8
            +  5 7 9
            +  0 0 0
            -  1 1 1 D
            U- 2 0 2
            U+ 2 0 2
            U- 3 3 2
            U+ 3 3 4",
        );
        hash_dispatcher.dispatch_data(chunk).await.unwrap();

        assert_eq!(
            *output_data_vecs[0].lock().unwrap()[0].as_chunk().unwrap(),
            StreamChunk::from_pretty(
                "  I I I
                +  4 6 8
                +  5 7 9
                +  0 0 0
                -  1 1 1 D
                U- 2 0 2
                U+ 2 0 2
                -  3 3 2 D  // Should rewrite UpdateDelete to Delete
                +  3 3 4    // Should rewrite UpdateInsert to Insert",
            )
        );
        assert_eq!(
            *output_data_vecs[1].lock().unwrap()[0].as_chunk().unwrap(),
            StreamChunk::from_pretty(
                "  I I I
                +  4 6 8 D
                +  5 7 9 D
                +  0 0 0 D
                -  1 1 1 D  // Should keep original invisible mark
                U- 2 0 2 D  // Should keep UpdateDelete
                U+ 2 0 2 D  // Should keep UpdateInsert
                -  3 3 2    // Should rewrite UpdateDelete to Delete
                +  3 3 4 D  // Should rewrite UpdateInsert to Insert",
            )
        );
    }

    #[tokio::test]
    async fn test_configuration_change() {
        let _schema = Schema { fields: vec![] };
        let (tx, rx) = channel_for_test();
        let actor_id = 233;
        let input = Box::new(ReceiverExecutor::for_test(rx));
        let ctx = Arc::new(SharedContext::for_test());
        let metrics = Arc::new(StreamingMetrics::unused());

        let (untouched, old, new) = (234, 235, 238); // broadcast downstream actors
        let (old_simple, new_simple) = (114, 514); // simple downstream actors

        // 1. Register info in context.
        {
            let mut actor_infos = ctx.actor_infos.write();

            for local_actor_id in [actor_id, untouched, old, new, old_simple, new_simple] {
                actor_infos.insert(local_actor_id, helper_make_local_actor(local_actor_id));
            }
        }
        // actor_id -> untouched, old, new, old_simple, new_simple

        let broadcast_dispatcher_id = 666;
        let broadcast_dispatcher = DispatcherImpl::new(
            &ctx,
            actor_id,
            &PbDispatcher {
                r#type: DispatcherType::Broadcast as _,
                dispatcher_id: broadcast_dispatcher_id,
                downstream_actor_id: vec![untouched, old],
                ..Default::default()
            },
        )
        .unwrap();

        let simple_dispatcher_id = 888;
        let simple_dispatcher = DispatcherImpl::new(
            &ctx,
            actor_id,
            &PbDispatcher {
                r#type: DispatcherType::Simple as _,
                dispatcher_id: simple_dispatcher_id,
                downstream_actor_id: vec![old_simple],
                ..Default::default()
            },
        )
        .unwrap();

        let executor = Box::new(DispatchExecutor::new(
            input,
            vec![broadcast_dispatcher, simple_dispatcher],
            actor_id,
            ctx.clone(),
            metrics,
        ))
        .execute();
        pin_mut!(executor);

        // 2. Take downstream receivers.
        let mut rxs = [untouched, old, new, old_simple, new_simple]
            .into_iter()
            .map(|id| (id, ctx.take_receiver(&(actor_id, id)).unwrap()))
            .collect::<HashMap<_, _>>();
        macro_rules! try_recv {
            ($down_id:expr) => {
                rxs.get_mut(&$down_id).unwrap().try_recv()
            };
        }

        // 3. Send a chunk.
        tx.send(Message::Chunk(StreamChunk::default()))
            .await
            .unwrap();

        // 4. Send a configuration change barrier for broadcast dispatcher.
        let dispatcher_updates = maplit::hashmap! {
            actor_id => vec![PbDispatcherUpdate {
                actor_id,
                dispatcher_id: broadcast_dispatcher_id,
                added_downstream_actor_id: vec![new],
                removed_downstream_actor_id: vec![old],
                hash_mapping: Default::default(),
            }]
        };
        let b1 = Barrier::new_test_barrier(1).with_mutation(Mutation::Update {
            dispatchers: dispatcher_updates,
            merges: Default::default(),
            vnode_bitmaps: Default::default(),
            dropped_actors: Default::default(),
            actor_splits: Default::default(),
        });
        tx.send(Message::Barrier(b1)).await.unwrap();
        executor.next().await.unwrap().unwrap();

        // 5. Check downstream.
        try_recv!(untouched).unwrap().as_chunk().unwrap();
        try_recv!(untouched).unwrap().as_barrier().unwrap();

        try_recv!(old).unwrap().as_chunk().unwrap();
        try_recv!(old).unwrap().as_barrier().unwrap(); // It should still receive the barrier even if it's to be removed.

        try_recv!(new).unwrap().as_barrier().unwrap(); // Since it's just added, it won't receive the chunk.

        try_recv!(old_simple).unwrap().as_chunk().unwrap();
        try_recv!(old_simple).unwrap().as_barrier().unwrap(); // Untouched.

        // 6. Send another barrier.
        tx.send(Message::Barrier(Barrier::new_test_barrier(2)))
            .await
            .unwrap();
        executor.next().await.unwrap().unwrap();

        // 7. Check downstream.
        try_recv!(untouched).unwrap().as_barrier().unwrap();
        try_recv!(old).unwrap_err(); // Since it's stopped, we can't receive the new messages.
        try_recv!(new).unwrap().as_barrier().unwrap();

        try_recv!(old_simple).unwrap().as_barrier().unwrap(); // Untouched.
        try_recv!(new_simple).unwrap_err(); // Untouched.

        // 8. Send another chunk.
        tx.send(Message::Chunk(StreamChunk::default()))
            .await
            .unwrap();

        // 9. Send a configuration change barrier for simple dispatcher.
        let dispatcher_updates = maplit::hashmap! {
            actor_id => vec![PbDispatcherUpdate {
                actor_id,
                dispatcher_id: simple_dispatcher_id,
                added_downstream_actor_id: vec![new_simple],
                removed_downstream_actor_id: vec![old_simple],
                hash_mapping: Default::default(),
            }]
        };
        let b3 = Barrier::new_test_barrier(3).with_mutation(Mutation::Update {
            dispatchers: dispatcher_updates,
            merges: Default::default(),
            vnode_bitmaps: Default::default(),
            dropped_actors: Default::default(),
            actor_splits: Default::default(),
        });
        tx.send(Message::Barrier(b3)).await.unwrap();
        executor.next().await.unwrap().unwrap();

        // 10. Check downstream.
        try_recv!(old_simple).unwrap().as_chunk().unwrap();
        try_recv!(old_simple).unwrap().as_barrier().unwrap(); // It should still receive the barrier even if it's to be removed.

        try_recv!(new_simple).unwrap().as_barrier().unwrap(); // Since it's just added, it won't receive the chunk.

        // 11. Send another barrier.
        tx.send(Message::Barrier(Barrier::new_test_barrier(4)))
            .await
            .unwrap();
        executor.next().await.unwrap().unwrap();

        // 12. Check downstream.
        try_recv!(old_simple).unwrap_err(); // Since it's stopped, we can't receive the new messages.
        try_recv!(new_simple).unwrap().as_barrier().unwrap();
    }

    #[tokio::test]
    async fn test_hash_dispatcher() {
        let num_outputs = 5; // actor id ranges from 1 to 5
        let cardinality = 10;
        let dimension = 4;
        let key_indices = &[0, 2];
        let output_data_vecs = (0..num_outputs)
            .map(|_| Arc::new(Mutex::new(Vec::new())))
            .collect::<Vec<_>>();
        let outputs = output_data_vecs
            .iter()
            .enumerate()
            .map(|(actor_id, data)| {
                Box::new(MockOutput::new(1 + actor_id as u32, data.clone())) as BoxedOutput
            })
            .collect::<Vec<_>>();
        let mut hash_mapping = (1..num_outputs + 1)
            .flat_map(|id| vec![id as ActorId; VirtualNode::COUNT / num_outputs])
            .collect_vec();
        hash_mapping.resize(VirtualNode::COUNT, num_outputs as u32);
        let mut hash_dispatcher = HashDataDispatcher::new(
            outputs,
            key_indices.to_vec(),
            (0..dimension).collect(),
            hash_mapping.clone(),
            0,
        );

        let mut ops = Vec::new();
        for idx in 0..cardinality {
            if idx % 2 == 0 {
                ops.push(Op::Insert);
            } else {
                ops.push(Op::Delete);
            }
        }

        let mut start = 19260817i32..;
        let mut builders = (0..dimension)
            .map(|_| I32ArrayBuilder::new(cardinality))
            .collect_vec();
        let mut output_cols = vec![vec![vec![]; dimension]; num_outputs];
        let mut output_ops = vec![vec![]; num_outputs];
        for op in &ops {
            let hash_builder = Crc32FastBuilder;
            let mut hasher = hash_builder.build_hasher();
            let one_row = (0..dimension).map(|_| start.next().unwrap()).collect_vec();
            for key_idx in key_indices.iter() {
                let val = one_row[*key_idx];
                let bytes = val.to_le_bytes();
                hasher.update(&bytes);
            }
            let output_idx =
                hash_mapping[hasher.finish() as usize % VirtualNode::COUNT] as usize - 1;
            for (builder, val) in builders.iter_mut().zip_eq_fast(one_row.iter()) {
                builder.append(Some(*val));
            }
            output_cols[output_idx]
                .iter_mut()
                .zip_eq_fast(one_row.iter())
                .for_each(|(each_column, val)| each_column.push(*val));
            output_ops[output_idx].push(op);
        }

        let columns = builders
            .into_iter()
            .map(|builder| {
                let array = builder.finish();
                array.into_ref()
            })
            .collect();

        let chunk = StreamChunk::new(ops, columns, None);
        hash_dispatcher.dispatch_data(chunk).await.unwrap();

        for (output_idx, output) in output_data_vecs.into_iter().enumerate() {
            let guard = output.lock().unwrap();
            // It is possible that there is no chunks, as a key doesn't belong to any hash bucket.
            assert!(guard.len() <= 1);
            if guard.is_empty() {
                assert!(output_cols[output_idx].iter().all(|x| { x.is_empty() }));
            } else {
                let message = guard.get(0).unwrap();
                let real_chunk = match message {
                    Message::Chunk(chunk) => chunk,
                    _ => panic!(),
                };
                real_chunk
                    .columns()
                    .iter()
                    .zip_eq_fast(output_cols[output_idx].iter())
                    .for_each(|(real_col, expect_col)| {
                        let real_vals = real_chunk
                            .visibility()
                            .as_ref()
                            .unwrap()
                            .iter()
                            .enumerate()
                            .filter(|(_, vis)| *vis)
                            .map(|(row_idx, _)| real_col.as_int32().value_at(row_idx).unwrap())
                            .collect::<Vec<_>>();
                        assert_eq!(real_vals.len(), expect_col.len());
                        assert_eq!(real_vals, *expect_col);
                    });
            }
        }
    }
}<|MERGE_RESOLUTION|>--- conflicted
+++ resolved
@@ -615,16 +615,9 @@
             let mut new_ops: Vec<Op> = Vec::with_capacity(chunk.capacity());
 
             // Apply output indices after calculating the vnode.
-<<<<<<< HEAD
-            let chunk = chunk.reorder_columns(&self.output_indices);
-            // TODO: refactor with `Vis`.
+            let chunk = chunk.project(&self.output_indices);
 
             // TODO: handle chunk metadata
-            let (ops, columns, visibility, meta) = chunk.into_inner_with_meta();
-=======
-            let chunk = chunk.project(&self.output_indices);
->>>>>>> 8c24e9ed
-
             for ((vnode, &op), visible) in vnodes
                 .iter()
                 .copied()
@@ -667,17 +660,12 @@
             for (vis_map, output) in vis_maps.into_iter().zip_eq_fast(self.outputs.iter_mut()) {
                 let vis_map = vis_map.finish();
                 // columns is not changed in this function
-<<<<<<< HEAD
                 let new_stream_chunk = StreamChunk::new_with_meta(
                     ops.clone(),
-                    columns.clone(),
+                    chunk.columns().into(),
                     Some(vis_map),
-                    meta.clone(),
+                    chunk.meta().cloned(),
                 );
-=======
-                let new_stream_chunk =
-                    StreamChunk::new(ops.clone(), chunk.columns().into(), Some(vis_map));
->>>>>>> 8c24e9ed
                 if new_stream_chunk.cardinality() > 0 {
                     event!(
                         tracing::Level::TRACE,
