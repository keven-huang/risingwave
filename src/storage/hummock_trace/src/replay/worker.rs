--- conflicted
+++ resolved
@@ -312,11 +312,7 @@
             Operation::LocalStorageInit(options) => {
                 assert_ne!(storage_type, StorageType::Global);
                 let local_storage = local_storages.get_mut(&storage_type).unwrap();
-<<<<<<< HEAD
-                local_storage.init(epoch).await.unwrap();
-=======
                 local_storage.init(options).await.unwrap();
->>>>>>> d0a49843
             }
             Operation::TryWaitEpoch(epoch) => {
                 assert_eq!(storage_type, StorageType::Global);
