// Copyright 2023 RisingWave Labs
//
// Licensed under the Apache License, Version 2.0 (the "License");
// you may not use this file except in compliance with the License.
// You may obtain a copy of the License at
//
//     http://www.apache.org/licenses/LICENSE-2.0
//
// Unless required by applicable law or agreed to in writing, software
// distributed under the License is distributed on an "AS IS" BASIS,
// WITHOUT WARRANTIES OR CONDITIONS OF ANY KIND, either express or implied.
// See the License for the specific language governing permissions and
// limitations under the License.

use std::collections::{HashMap, HashSet};
use std::fmt::Debug;
use std::sync::Arc;

use itertools::Itertools;
use parking_lot::RwLock;
use risingwave_common::catalog::ColumnDesc;
use risingwave_common::hash::VirtualNode;
use risingwave_common::util::row_serde::OrderedRowSerde;
use risingwave_common::util::sort_util::OrderType;
use risingwave_hummock_sdk::info_in_release;
use risingwave_hummock_sdk::key::{get_table_id, TABLE_PREFIX_LEN};
use risingwave_pb::catalog::Table;
use risingwave_rpc_client::error::{anyhow, Result as RpcResult, RpcError};
use risingwave_rpc_client::MetaClient;

use crate::hummock::{HummockError, HummockResult};

/// `FilterKeyExtractor` generally used to extract key which will store in BloomFilter
pub trait FilterKeyExtractor: Send + Sync {
    fn extract<'a>(&self, full_key: &'a [u8]) -> &'a [u8];
}

pub enum FilterKeyExtractorImpl {
    Schema(SchemaFilterKeyExtractor),
    FullKey(FullKeyFilterKeyExtractor),
    Dummy(DummyFilterKeyExtractor),
    Multi(MultiFilterKeyExtractor),
    FixedLength(FixedLengthFilterKeyExtractor),
}

impl FilterKeyExtractorImpl {
    pub fn from_table(table_catalog: &Table) -> Self {
        let read_prefix_len = table_catalog.get_read_prefix_len_hint() as usize;

        if read_prefix_len == 0 || read_prefix_len > table_catalog.get_pk().len() {
            // for now frontend had not infer the table_id_to_filter_key_extractor, so we
            // use FullKeyFilterKeyExtractor
            FilterKeyExtractorImpl::Dummy(DummyFilterKeyExtractor)
        } else {
            FilterKeyExtractorImpl::Schema(SchemaFilterKeyExtractor::new(table_catalog))
        }
    }
}

macro_rules! impl_filter_key_extractor {
    ($( { $variant_name:ident } ),*) => {
        impl FilterKeyExtractorImpl {
            pub fn extract<'a>(&self, full_key: &'a [u8]) -> &'a [u8]{
                match self {
                    $( Self::$variant_name(inner) => inner.extract(full_key), )*
                }
            }
        }
    }

}

macro_rules! for_all_filter_key_extractor_variants {
    ($macro:ident) => {
        $macro! {
            { Schema },
            { FullKey },
            { Dummy },
            { Multi },
            { FixedLength }
        }
    };
}

for_all_filter_key_extractor_variants! { impl_filter_key_extractor }

#[derive(Default)]
pub struct FullKeyFilterKeyExtractor;

impl FilterKeyExtractor for FullKeyFilterKeyExtractor {
    fn extract<'a>(&self, user_key: &'a [u8]) -> &'a [u8] {
        user_key
    }
}

#[derive(Default)]
pub struct DummyFilterKeyExtractor;
impl FilterKeyExtractor for DummyFilterKeyExtractor {
    fn extract<'a>(&self, _full_key: &'a [u8]) -> &'a [u8] {
        &[]
    }
}

/// [`SchemaFilterKeyExtractor`] build from `table_catalog` and extract a `full_key` to prefix for
#[derive(Default)]
pub struct FixedLengthFilterKeyExtractor {
    fixed_length: usize,
}

impl FilterKeyExtractor for FixedLengthFilterKeyExtractor {
    fn extract<'a>(&self, full_key: &'a [u8]) -> &'a [u8] {
        &full_key[0..self.fixed_length]
    }
}

impl FixedLengthFilterKeyExtractor {
    pub fn new(fixed_length: usize) -> Self {
        Self { fixed_length }
    }
}

/// [`SchemaFilterKeyExtractor`] build from `table_catalog` and transform a `full_key` to prefix for
/// `prefix_bloom_filter`
pub struct SchemaFilterKeyExtractor {
    /// Each stateful operator has its own read pattern, partly using prefix scan.
    /// Prefix key length can be decoded through its `DataType` and `OrderType` which obtained from
    /// `TableCatalog`. `read_pattern_prefix_column` means the count of column to decode prefix
    /// from storage key.
    read_prefix_len: usize,
    deserializer: OrderedRowSerde,
    // TODO:need some bench test for same prefix case like join (if we need a prefix_cache for same
    // prefix_key)
}

impl FilterKeyExtractor for SchemaFilterKeyExtractor {
    fn extract<'a>(&self, full_key: &'a [u8]) -> &'a [u8] {
        if full_key.len() < TABLE_PREFIX_LEN + VirtualNode::SIZE {
            return &[];
        }

        let (_table_prefix, key) = full_key.split_at(TABLE_PREFIX_LEN);
        let (_vnode_prefix, pk) = key.split_at(VirtualNode::SIZE);

        // if the key with table_id deserializer fail from schema, that should panic here for early
        // detection.

        let bloom_filter_key_len = self
            .deserializer
            .deserialize_prefix_len(pk, self.read_prefix_len)
            .unwrap();

        let end_position = TABLE_PREFIX_LEN + VirtualNode::SIZE + bloom_filter_key_len;
        &full_key[TABLE_PREFIX_LEN + VirtualNode::SIZE..end_position]
    }
}

impl SchemaFilterKeyExtractor {
    pub fn new(table_catalog: &Table) -> Self {
        let pk_indices: Vec<usize> = table_catalog
            .pk
            .iter()
            .map(|col_order| col_order.column_index as usize)
            .collect();

        let read_prefix_len = table_catalog.get_read_prefix_len_hint() as usize;

        let data_types = pk_indices
            .iter()
            .map(|column_idx| &table_catalog.columns[*column_idx])
            .map(|col| ColumnDesc::from(col.column_desc.as_ref().unwrap()).data_type)
            .collect();

        let order_types: Vec<OrderType> = table_catalog
            .pk
            .iter()
            .map(|col_order| OrderType::from_protobuf(col_order.get_order_type().unwrap()))
            .collect();

        Self {
            read_prefix_len,
            deserializer: OrderedRowSerde::new(data_types, order_types),
        }
    }
}

#[derive(Default)]
pub struct MultiFilterKeyExtractor {
    id_to_filter_key_extractor: HashMap<u32, Arc<FilterKeyExtractorImpl>>,
    // cached state
    // last_filter_key_extractor_state: Mutex<Option<(u32, Arc<FilterKeyExtractorImpl>)>>,
}

impl MultiFilterKeyExtractor {
    pub fn register(&mut self, table_id: u32, filter_key_extractor: Arc<FilterKeyExtractorImpl>) {
        self.id_to_filter_key_extractor
            .insert(table_id, filter_key_extractor);
    }

    pub fn size(&self) -> usize {
        self.id_to_filter_key_extractor.len()
    }

    pub fn get_existing_table_ids(&self) -> HashSet<u32> {
        self.id_to_filter_key_extractor.keys().cloned().collect()
    }
}

impl Debug for MultiFilterKeyExtractor {
    fn fmt(&self, f: &mut std::fmt::Formatter<'_>) -> std::fmt::Result {
        write!(f, "MultiFilterKeyExtractor size {} ", self.size())
    }
}

impl FilterKeyExtractor for MultiFilterKeyExtractor {
    fn extract<'a>(&self, full_key: &'a [u8]) -> &'a [u8] {
        if full_key.len() < TABLE_PREFIX_LEN + VirtualNode::SIZE {
            return full_key;
        }

        let table_id = get_table_id(full_key);
        self.id_to_filter_key_extractor
            .get(&table_id)
            .unwrap()
            .extract(full_key)
    }
}

#[async_trait::async_trait]
pub trait StateTableAccessor: Send + Sync {
    async fn get_tables(&self, table_ids: &[u32]) -> RpcResult<HashMap<u32, Table>>;
}

#[derive(Default)]
pub struct FakeRemoteTableAccessor {}

pub struct RemoteTableAccessor {
    meta_client: MetaClient,
}

impl RemoteTableAccessor {
    pub fn new(meta_client: MetaClient) -> Self {
        Self { meta_client }
    }
}

#[async_trait::async_trait]
impl StateTableAccessor for RemoteTableAccessor {
    async fn get_tables(&self, table_ids: &[u32]) -> RpcResult<HashMap<u32, Table>> {
        self.meta_client.get_tables(table_ids).await
    }
}

#[async_trait::async_trait]
impl StateTableAccessor for FakeRemoteTableAccessor {
    async fn get_tables(&self, _table_ids: &[u32]) -> RpcResult<HashMap<u32, Table>> {
        Err(RpcError::Internal(anyhow!(
            "fake accessor does not support fetch remote table"
        )))
    }
}
struct FilterKeyExtractorManagerInner {
    table_id_to_filter_key_extractor: RwLock<HashMap<u32, Arc<FilterKeyExtractorImpl>>>,
    table_accessor: Box<dyn StateTableAccessor>,
}

impl FilterKeyExtractorManagerInner {
    fn update(&self, table_id: u32, filter_key_extractor: Arc<FilterKeyExtractorImpl>) {
        self.table_id_to_filter_key_extractor
            .write()
            .insert(table_id, filter_key_extractor);
    }

    fn sync(&self, filter_key_extractor_map: HashMap<u32, Arc<FilterKeyExtractorImpl>>) {
        let mut guard = self.table_id_to_filter_key_extractor.write();
        guard.clear();
        guard.extend(filter_key_extractor_map);
    }

    fn remove(&self, table_id: u32) {
        self.table_id_to_filter_key_extractor
            .write()
            .remove(&table_id);
    }

    async fn acquire(
        &self,
        mut table_id_set: HashSet<u32>,
    ) -> HummockResult<FilterKeyExtractorImpl> {
        if table_id_set.is_empty() {
            // table_id_set is empty
            // the table in sst has been deleted

            // use full key as default
            return Ok(FilterKeyExtractorImpl::FullKey(FullKeyFilterKeyExtractor));
        }

        let mut multi_filter_key_extractor = MultiFilterKeyExtractor::default();
        {
            let guard = self.table_id_to_filter_key_extractor.read();
            table_id_set.retain(|table_id| match guard.get(table_id) {
                Some(filter_key_extractor) => {
                    multi_filter_key_extractor.register(*table_id, filter_key_extractor.clone());
                    false
                }

                None => true,
            });
        }

        if !table_id_set.is_empty() {
            let table_ids = table_id_set.iter().cloned().collect_vec();
            let mut state_tables =
                self.table_accessor
                    .get_tables(&table_ids)
                    .await
                    .map_err(|e| {
                        HummockError::other(format!(
                            "request rpc list_tables for meta failed because {:?}",
                            e
                        ))
                    })?;
            let mut guard = self.table_id_to_filter_key_extractor.write();
            for table_id in table_ids {
                if let Some(table) = state_tables.remove(&table_id) {
                    let key_extractor = Arc::new(FilterKeyExtractorImpl::from_table(&table));
                    guard.insert(table_id, key_extractor.clone());
                    multi_filter_key_extractor.register(table_id, key_extractor);
                }
            }
        }

        Ok(FilterKeyExtractorImpl::Multi(multi_filter_key_extractor))
    }
}

/// `RpcFilterKeyExtractorManager` is a wrapper for inner, and provide a protected read and write
/// interface, its thread safe
pub struct RpcFilterKeyExtractorManager {
    inner: FilterKeyExtractorManagerInner,
}

impl Default for RpcFilterKeyExtractorManager {
    fn default() -> Self {
        Self::new(Box::<FakeRemoteTableAccessor>::default())
    }
}

impl RpcFilterKeyExtractorManager {
    pub fn new(table_accessor: Box<dyn StateTableAccessor>) -> Self {
        Self {
            inner: FilterKeyExtractorManagerInner {
                table_id_to_filter_key_extractor: Default::default(),
                table_accessor,
            },
        }
    }

    /// Insert (`table_id`, `filter_key_extractor`) as mapping to `HashMap` for `acquire`
    pub fn update(&self, table_id: u32, filter_key_extractor: Arc<FilterKeyExtractorImpl>) {
        info_in_release!("update key extractor of {}", table_id);
        self.inner.update(table_id, filter_key_extractor);
    }

    /// Remove a mapping by `table_id`
    pub fn remove(&self, table_id: u32) {
        info_in_release!("remove key extractor of {}", table_id);
        self.inner.remove(table_id);
    }

    /// Sync all filter key extractors by snapshot
    pub fn sync(&self, filter_key_extractor_map: HashMap<u32, Arc<FilterKeyExtractorImpl>>) {
        self.inner.sync(filter_key_extractor_map)
    }

    /// Acquire a `MultiFilterKeyExtractor` by `table_id_set`
    /// Internally, try to get all `filter_key_extractor` from `hashmap`. Will block the caller if
    /// `table_id` does not util version update (notify), and retry to get
    async fn acquire(&self, table_id_set: HashSet<u32>) -> HummockResult<FilterKeyExtractorImpl> {
        self.inner.acquire(table_id_set).await
    }
}

#[derive(Clone)]
pub enum FilterKeyExtractorManager {
    RpcFilterKeyExtractorManager(Arc<RpcFilterKeyExtractorManager>),
    StaticFilterKeyExtractorManager(Arc<StaticFilterKeyExtractorManager>),
}

impl FilterKeyExtractorManager {
    pub async fn acquire(
        &self,
        table_id_set: HashSet<u32>,
    ) -> HummockResult<FilterKeyExtractorImpl> {
        match self {
            FilterKeyExtractorManager::RpcFilterKeyExtractorManager(
                rpc_filter_key_exactor_manager,
            ) => rpc_filter_key_exactor_manager.acquire(table_id_set).await,
            FilterKeyExtractorManager::StaticFilterKeyExtractorManager(
                static_filter_key_extractor_manager,
            ) => static_filter_key_extractor_manager.acquire(table_id_set),
        }
    }
}

#[derive(Clone)]
pub struct StaticFilterKeyExtractorManager {
    id_to_table: HashMap<u32, Table>,
}

impl StaticFilterKeyExtractorManager {
    pub fn new(id_to_table: HashMap<u32, Table>) -> Self {
        Self { id_to_table }
    }

    fn acquire(&self, table_id_set: HashSet<u32>) -> HummockResult<FilterKeyExtractorImpl> {
        let mut multi_filter_key_extractor = MultiFilterKeyExtractor::default();
        for table_id in table_id_set {
            if let Some(table) = self.id_to_table.get(&table_id) {
                let key_extractor = Arc::new(FilterKeyExtractorImpl::from_table(table));
                multi_filter_key_extractor.register(table_id, key_extractor);
            } else {
                return Err(HummockError::other(format!(
                    "table {} is absent in id_to_table, need to request rpc list_tables to get the schema", table_id,
                )));
            }
        }
        Ok(FilterKeyExtractorImpl::Multi(multi_filter_key_extractor))
    }
}

pub type FilterKeyExtractorManagerRef = Arc<RpcFilterKeyExtractorManager>;

#[cfg(test)]
mod tests {
    use std::collections::{HashMap, HashSet};
    use std::mem;
    use std::sync::Arc;

    use bytes::{BufMut, BytesMut};
    use itertools::Itertools;
    use risingwave_common::catalog::ColumnDesc;
    use risingwave_common::constants::hummock::PROPERTIES_RETENTION_SECOND_KEY;
    use risingwave_common::hash::VirtualNode;
    use risingwave_common::row::OwnedRow;
    use risingwave_common::types::DataType;
    use risingwave_common::types::ScalarImpl::{self};
    use risingwave_common::util::row_serde::OrderedRowSerde;
    use risingwave_common::util::sort_util::OrderType;
    use risingwave_hummock_sdk::key::TABLE_PREFIX_LEN;
    use risingwave_pb::catalog::table::TableType;
    use risingwave_pb::catalog::{PbStreamJobStatus, PbTable};
    use risingwave_pb::common::{PbColumnOrder, PbDirection, PbNullsAre, PbOrderType};
    use risingwave_pb::plan_common::PbColumnCatalog;

    use super::{DummyFilterKeyExtractor, FilterKeyExtractor, SchemaFilterKeyExtractor};
    use crate::filter_key_extractor::{
        FilterKeyExtractorImpl, FullKeyFilterKeyExtractor, MultiFilterKeyExtractor,
        RpcFilterKeyExtractorManager,
    };
    const fn dummy_vnode() -> [u8; VirtualNode::SIZE] {
        VirtualNode::from_index(233).to_be_bytes()
    }

    #[test]
    fn test_default_filter_key_extractor() {
        let dummy_filter_key_extractor = DummyFilterKeyExtractor;
        let full_key = "full_key".as_bytes();
        let output_key = dummy_filter_key_extractor.extract(full_key);

        assert_eq!("".as_bytes(), output_key);

        let full_key_filter_key_extractor = FullKeyFilterKeyExtractor;
        let output_key = full_key_filter_key_extractor.extract(full_key);

        assert_eq!(full_key, output_key);
    }

    fn build_table_with_prefix_column_num(column_count: u32) -> PbTable {
        PbTable {
            id: 0,
            schema_id: 0,
            database_id: 0,
            name: "test".to_string(),
            table_type: TableType::Table as i32,
            columns: vec![
                PbColumnCatalog {
                    column_desc: Some(
                        (&ColumnDesc::new_atomic(DataType::Int64, "_row_id", 0)).into(),
                    ),
                    is_hidden: true,
                },
                PbColumnCatalog {
                    column_desc: Some(
                        (&ColumnDesc::new_atomic(DataType::Int64, "col_1", 0)).into(),
                    ),
                    is_hidden: false,
                },
                PbColumnCatalog {
                    column_desc: Some(
                        (&ColumnDesc::new_atomic(DataType::Float64, "col_2", 0)).into(),
                    ),
                    is_hidden: false,
                },
                PbColumnCatalog {
                    column_desc: Some(
                        (&ColumnDesc::new_atomic(DataType::Varchar, "col_3", 0)).into(),
                    ),
                    is_hidden: false,
                },
            ],
            pk: vec![
                PbColumnOrder {
                    column_index: 1,
                    order_type: Some(PbOrderType {
                        direction: PbDirection::Ascending as _,
                        nulls_are: PbNullsAre::Largest as _,
                    }),
                },
                PbColumnOrder {
                    column_index: 3,
                    order_type: Some(PbOrderType {
                        direction: PbDirection::Ascending as _,
                        nulls_are: PbNullsAre::Largest as _,
                    }),
                },
            ],
            stream_key: vec![0],
            dependent_relations: vec![],
            distribution_key: (0..column_count as i32).collect_vec(),
            optional_associated_source_id: None,
            append_only: false,
            owner: risingwave_common::catalog::DEFAULT_SUPER_USER_ID,
            properties: HashMap::from([(
                String::from(PROPERTIES_RETENTION_SECOND_KEY),
                String::from("300"),
            )]),
            fragment_id: 0,
            dml_fragment_id: None,
            initialized_at_epoch: None,
            vnode_col_index: None,
            row_id_index: Some(0),
            value_indices: vec![0],
            definition: "".into(),
            handle_pk_conflict_behavior: 0,
            read_prefix_len_hint: 1,
            version: None,
            watermark_indices: vec![],
            dist_key_in_pk: vec![],
            cardinality: None,
            created_at_epoch: None,
            cleaned_by_watermark: false,
<<<<<<< HEAD
            output_indices: vec![],
=======
            stream_job_status: PbStreamJobStatus::Created.into(),
>>>>>>> d7cb2ae2
        }
    }

    #[test]
    fn test_schema_filter_key_extractor() {
        let prost_table = build_table_with_prefix_column_num(1);
        let schema_filter_key_extractor = SchemaFilterKeyExtractor::new(&prost_table);

        let order_types: Vec<OrderType> = vec![OrderType::ascending(), OrderType::ascending()];
        let schema = vec![DataType::Int64, DataType::Varchar];
        let serializer = OrderedRowSerde::new(schema, order_types);
        let row = OwnedRow::new(vec![
            Some(ScalarImpl::Int64(100)),
            Some(ScalarImpl::Utf8("abc".into())),
        ]);
        let mut row_bytes = vec![];
        serializer.serialize(&row, &mut row_bytes);

        let table_prefix = {
            let mut buf = BytesMut::with_capacity(TABLE_PREFIX_LEN);
            buf.put_u32(1);
            buf.to_vec()
        };

        let vnode_prefix = &dummy_vnode()[..];

        let full_key = [&table_prefix, vnode_prefix, &row_bytes].concat();
        let output_key = schema_filter_key_extractor.extract(&full_key);
        assert_eq!(1 + mem::size_of::<i64>(), output_key.len());
    }

    #[test]
    fn test_multi_filter_key_extractor() {
        let mut multi_filter_key_extractor = MultiFilterKeyExtractor::default();
        {
            // test table_id 1
            let prost_table = build_table_with_prefix_column_num(1);
            let schema_filter_key_extractor = SchemaFilterKeyExtractor::new(&prost_table);
            multi_filter_key_extractor.register(
                1,
                Arc::new(FilterKeyExtractorImpl::Schema(schema_filter_key_extractor)),
            );
            let order_types: Vec<OrderType> = vec![OrderType::ascending(), OrderType::ascending()];
            let schema = vec![DataType::Int64, DataType::Varchar];
            let serializer = OrderedRowSerde::new(schema, order_types);
            let row = OwnedRow::new(vec![
                Some(ScalarImpl::Int64(100)),
                Some(ScalarImpl::Utf8("abc".into())),
            ]);
            let mut row_bytes = vec![];
            serializer.serialize(&row, &mut row_bytes);

            let table_prefix = {
                let mut buf = BytesMut::with_capacity(TABLE_PREFIX_LEN);
                buf.put_u32(1);
                buf.to_vec()
            };

            let vnode_prefix = &dummy_vnode()[..];

            let full_key = [&table_prefix, vnode_prefix, &row_bytes].concat();
            let output_key = multi_filter_key_extractor.extract(&full_key);

            let data_types = vec![DataType::Int64];
            let order_types = vec![OrderType::ascending()];
            let deserializer = OrderedRowSerde::new(data_types, order_types);

            let pk_prefix_len = deserializer.deserialize_prefix_len(&row_bytes, 1).unwrap();
            assert_eq!(pk_prefix_len, output_key.len());
        }

        {
            // test table_id 1
            let prost_table = build_table_with_prefix_column_num(2);
            let schema_filter_key_extractor = SchemaFilterKeyExtractor::new(&prost_table);
            multi_filter_key_extractor.register(
                2,
                Arc::new(FilterKeyExtractorImpl::Schema(schema_filter_key_extractor)),
            );
            let order_types: Vec<OrderType> = vec![OrderType::ascending(), OrderType::ascending()];
            let schema = vec![DataType::Int64, DataType::Varchar];
            let serializer = OrderedRowSerde::new(schema, order_types);
            let row = OwnedRow::new(vec![
                Some(ScalarImpl::Int64(100)),
                Some(ScalarImpl::Utf8("abc".into())),
            ]);
            let mut row_bytes = vec![];
            serializer.serialize(&row, &mut row_bytes);

            let table_prefix = {
                let mut buf = BytesMut::with_capacity(TABLE_PREFIX_LEN);
                buf.put_u32(2);
                buf.to_vec()
            };

            let vnode_prefix = &dummy_vnode()[..];

            let full_key = [&table_prefix, vnode_prefix, &row_bytes].concat();
            let output_key = multi_filter_key_extractor.extract(&full_key);

            let data_types = vec![DataType::Int64, DataType::Varchar];
            let order_types = vec![OrderType::ascending(), OrderType::ascending()];
            let deserializer = OrderedRowSerde::new(data_types, order_types);

            let pk_prefix_len = deserializer.deserialize_prefix_len(&row_bytes, 1).unwrap();

            assert_eq!(pk_prefix_len, output_key.len());
        }
    }

    #[tokio::test]
    async fn test_filter_key_extractor_manager() {
        let filter_key_extractor_manager = Arc::new(RpcFilterKeyExtractorManager::default());

        filter_key_extractor_manager.update(
            1,
            Arc::new(FilterKeyExtractorImpl::Dummy(DummyFilterKeyExtractor)),
        );

        let remaining_table_id_set = HashSet::from([1]);
        let multi_filter_key_extractor = filter_key_extractor_manager
            .acquire(remaining_table_id_set)
            .await
            .unwrap();

        match multi_filter_key_extractor {
            FilterKeyExtractorImpl::Multi(multi_filter_key_extractor) => {
                assert_eq!(1, multi_filter_key_extractor.size());
            }

            _ => {
                unreachable!()
            }
        }
    }
}<|MERGE_RESOLUTION|>--- conflicted
+++ resolved
@@ -549,11 +549,8 @@
             cardinality: None,
             created_at_epoch: None,
             cleaned_by_watermark: false,
-<<<<<<< HEAD
+            stream_job_status: PbStreamJobStatus::Created.into(),
             output_indices: vec![],
-=======
-            stream_job_status: PbStreamJobStatus::Created.into(),
->>>>>>> d7cb2ae2
         }
     }
 
