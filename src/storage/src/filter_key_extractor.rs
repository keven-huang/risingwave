--- conflicted
+++ resolved
@@ -403,41 +403,11 @@
 }
 
 #[derive(Clone)]
-<<<<<<< HEAD
-pub enum FilterKeyExtractorManagerFactory {
-    FilterKeyExtractorManagerRef(Arc<FilterKeyExtractorManager>),
-    ServerlessFilterKeyExtractorManager(FilterKeyExtractorBuilder),
-}
-
-impl FilterKeyExtractorManagerFactory {
-    pub async fn acquire(
-        &self,
-        table_id_set: HashSet<u32>,
-    ) -> HummockResult<FilterKeyExtractorImpl> {
-        match self {
-            FilterKeyExtractorManagerFactory::FilterKeyExtractorManagerRef(
-                filter_key_exactor_manager,
-            ) => filter_key_exactor_manager.acquire(table_id_set).await,
-            FilterKeyExtractorManagerFactory::ServerlessFilterKeyExtractorManager(
-                shared_key_exactor,
-            ) => shared_key_exactor.acquire(table_id_set),
-        }
-    }
-}
-
-#[derive(Clone)]
-pub struct FilterKeyExtractorBuilder {
-    id_to_table: HashMap<u32, Table>,
-}
-
-impl FilterKeyExtractorBuilder {
-=======
 pub struct StaticFilterKeyExtractorManager {
     id_to_table: HashMap<u32, Table>,
 }
 
 impl StaticFilterKeyExtractorManager {
->>>>>>> 1217290d
     pub fn new(id_to_table: HashMap<u32, Table>) -> Self {
         Self { id_to_table }
     }
@@ -448,24 +418,17 @@
             if let Some(table) = self.id_to_table.get(&table_id) {
                 let key_extractor = Arc::new(FilterKeyExtractorImpl::from_table(table));
                 multi_filter_key_extractor.register(table_id, key_extractor);
-<<<<<<< HEAD
-=======
             } else {
                 return Err(HummockError::other(format!(
                     "table {} is absent in id_to_table, need to request rpc list_tables to get the schema", table_id,
                 )));
->>>>>>> 1217290d
             }
         }
         Ok(FilterKeyExtractorImpl::Multi(multi_filter_key_extractor))
     }
 }
 
-<<<<<<< HEAD
-pub type FilterKeyExtractorManagerRef = Arc<FilterKeyExtractorManager>;
-=======
 pub type FilterKeyExtractorManagerRef = Arc<RpcFilterKeyExtractorManager>;
->>>>>>> 1217290d
 
 #[cfg(test)]
 mod tests {
