// Copyright 2023 RisingWave Labs
//
// Licensed under the Apache License, Version 2.0 (the "License");
// you may not use this file except in compliance with the License.
// You may obtain a copy of the License at
//
//     http://www.apache.org/licenses/LICENSE-2.0
//
// Unless required by applicable law or agreed to in writing, software
// distributed under the License is distributed on an "AS IS" BASIS,
// WITHOUT WARRANTIES OR CONDITIONS OF ANY KIND, either express or implied.
// See the License for the specific language governing permissions and
// limitations under the License.

use std::cmp::Ordering;
use std::collections::{HashSet, VecDeque};
use std::iter::once;
use std::sync::Arc;

use bytes::Bytes;
use futures::{stream, StreamExt};
use itertools::Itertools;
use minitrace::future::FutureExt;
use minitrace::Span;
use parking_lot::RwLock;
use risingwave_common::catalog::TableId;
use risingwave_hummock_sdk::key::{
    bound_table_key_range, FullKey, TableKey, TableKeyRange, UserKey,
};
use risingwave_hummock_sdk::key_range::KeyRangeCommon;
use risingwave_hummock_sdk::{HummockEpoch, LocalSstableInfo};
use risingwave_pb::hummock::{HummockVersionDelta, LevelType, SstableInfo};
use sync_point::sync_point;

use super::memtable::{ImmId, ImmutableMemtable};
use super::state_store::StagingDataIterator;
use crate::error::StorageResult;
use crate::hummock::iterator::{
    ConcatIterator, ForwardMergeRangeIterator, HummockIteratorUnion, OrderedMergeIteratorInner,
    UnorderedMergeIteratorInner, UserIterator,
};
use crate::hummock::local_version::pinned_version::PinnedVersion;
use crate::hummock::sstable::SstableIteratorReadOptions;
use crate::hummock::sstable_store::SstableStoreRef;
use crate::hummock::store::immutable_memtable::MergedImmutableMemtable;
use crate::hummock::store::immutable_memtable_impl::{get_from_imm, ImmutableMemtableImpl};
use crate::hummock::store::state_store::HummockStorageIterator;
use crate::hummock::utils::{
    check_subset_preserve_order, filter_single_sst, prune_nonoverlapping_ssts,
    prune_overlapping_ssts, range_overlap, search_sst_idx,
};
use crate::hummock::{
    get_from_sstable_info, hit_sstable_bloom_filter, DeleteRangeAggregator, Sstable,
    SstableDeleteRangeIterator, SstableIterator,
};
use crate::monitor::{
    GetLocalMetricsGuard, HummockStateStoreMetrics, MayExistLocalMetricsGuard, StoreLocalStatistic,
};
use crate::store::{gen_min_epoch, ReadOptions, StateStoreIterExt, StreamTypeOfIter};

// TODO: use a custom data structure to allow in-place update instead of proto
// pub type CommittedVersion = HummockVersion;

pub type CommittedVersion = PinnedVersion;

/// The value of threshold should be related to the number of in-flight barriers
/// and the frequency of checkpoint. We may tune this value later.
pub const IMM_MERGE_THRESHOLD: usize = 5;

/// Data not committed to Hummock. There are two types of staging data:
/// - Immutable memtable: data that has been written into local state store but not persisted.
/// - Uncommitted SST: data that has been uploaded to persistent storage but not committed to
///   hummock version.

#[derive(Clone, Debug, PartialEq)]
pub struct StagingSstableInfo {
    // newer data comes first
    sstable_infos: Vec<LocalSstableInfo>,
    /// Epochs whose data are included in the Sstable. The newer epoch comes first.
    /// The field must not be empty.
    epochs: Vec<HummockEpoch>,
    imm_ids: Vec<ImmId>,
    imm_size: usize,
}

impl StagingSstableInfo {
    pub fn new(
        sstable_infos: Vec<LocalSstableInfo>,
        epochs: Vec<HummockEpoch>,
        imm_ids: Vec<ImmId>,
        imm_size: usize,
    ) -> Self {
        // the epochs are sorted from higher epoch to lower epoch
        assert!(epochs.is_sorted_by(|epoch1, epoch2| epoch2.partial_cmp(epoch1)));
        Self {
            sstable_infos,
            epochs,
            imm_ids,
            imm_size,
        }
    }

    pub fn sstable_infos(&self) -> &Vec<LocalSstableInfo> {
        &self.sstable_infos
    }

    pub fn imm_size(&self) -> usize {
        self.imm_size
    }

    pub fn epochs(&self) -> &Vec<HummockEpoch> {
        &self.epochs
    }

    pub fn imm_ids(&self) -> &Vec<ImmId> {
        &self.imm_ids
    }
}

#[derive(Clone)]
pub enum StagingData {
    // ImmMem(Arc<Memtable>),
    ImmMem(ImmutableMemtable),
    MergedImmMem(MergedImmutableMemtable),
    Sst(StagingSstableInfo),
}

pub enum VersionUpdate {
    /// a new staging data entry will be added.
    Staging(StagingData),
    CommittedDelta(HummockVersionDelta),
    CommittedSnapshot(CommittedVersion),
}

#[derive(Clone)]
pub struct StagingVersion {
    // newer data comes first
    // Note: Currently, building imm and writing to staging version is not atomic, and therefore
    // imm of smaller batch id may be added later than one with greater batch id
    pub imm: VecDeque<ImmutableMemtableImpl>,

    // Separate queue for merged imm to ease the management of imm and merged imm.
    // Newer merged imm comes first
    pub merged_imm: VecDeque<ImmutableMemtableImpl>,

    // newer data comes first
    pub sst: VecDeque<StagingSstableInfo>,
}

impl StagingVersion {
    /// Get the overlapping `imm`s and `sst`s that overlap respectively with `table_key_range` and
    /// the user key range derived from `table_id`, `epoch` and `table_key_range`.
    pub fn prune_overlap<'a>(
        &'a self,
        min_epoch_exclusive: HummockEpoch,
        max_epoch_inclusive: HummockEpoch,
        table_id: TableId,
        table_key_range: &'a TableKeyRange,
    ) -> (
        impl Iterator<Item = &ImmutableMemtableImpl> + 'a,
        impl Iterator<Item = &SstableInfo> + 'a,
    ) {
        let overlapped_imms = self
            .imm
            .iter()
            .chain(self.merged_imm.iter())
            .filter(move |imm| {
                imm.epoch() <= max_epoch_inclusive
                    && imm.table_id() == table_id
                    && imm.epoch() > min_epoch_exclusive
                    && range_overlap(table_key_range, imm.start_table_key(), imm.end_table_key())
            });

        // TODO: Remove duplicate sst based on sst id
        let overlapped_ssts = self
            .sst
            .iter()
            .filter(move |staging_sst| {
                let sst_min_epoch = *staging_sst.epochs.first().expect("epochs not empty");
                let sst_max_epoch = *staging_sst.epochs.last().expect("epochs not empty");
                assert!(
                    sst_max_epoch <= min_epoch_exclusive || sst_min_epoch > min_epoch_exclusive
                );
                sst_max_epoch <= max_epoch_inclusive && sst_min_epoch > min_epoch_exclusive
            })
            .flat_map(move |staging_sst| {
                // TODO: sstable info should be concat-able after each streaming table owns a read
                // version. May use concat sstable iter instead in some cases.
                staging_sst
                    .sstable_infos
                    .iter()
                    .map(|sstable| &sstable.sst_info)
                    .filter(move |sstable| filter_single_sst(sstable, table_id, table_key_range))
            });
        (overlapped_imms, overlapped_ssts)
    }
}

#[derive(Clone)]
/// A container of information required for reading from hummock.
pub struct HummockReadVersion {
    /// Local version for staging data.
    staging: StagingVersion,

    /// Remote version for committed data.
    committed: CommittedVersion,

    // prevent duplicated merge task request
    onging_merge_task: bool,
}

impl HummockReadVersion {
    pub fn new(committed_version: CommittedVersion) -> Self {
        // before build `HummockReadVersion`, we need to get the a initial version which obtained
        // from meta. want this initialization after version is initialized (now with
        // notification), so add a assert condition to guarantee correct initialization order
        assert!(committed_version.is_valid());
        Self {
            staging: StagingVersion {
                imm: VecDeque::default(),
                merged_imm: Default::default(),
                sst: VecDeque::default(),
            },

            committed: committed_version,
            onging_merge_task: false,
        }
    }

    /// Updates the read version with `VersionUpdate`.
    /// There will be three data types to be processed
    /// `VersionUpdate::Staging`
    ///     - `StagingData::ImmMem` -> Insert into memory's `staging_imm`
    ///     - `StagingData::Sst` -> Update the sst to memory's `staging_sst` and remove the
    ///       corresponding `staging_imms` according to the `batch_id`
    /// `VersionUpdate::CommittedDelta` -> Unimplemented yet
    /// `VersionUpdate::CommittedSnapshot` -> Update `committed_version` , and clean up related
    /// `staging_sst` and `staging_imm` in memory according to epoch
    pub fn update(&mut self, info: VersionUpdate) {
        match info {
            VersionUpdate::Staging(staging) => match staging {
                // TODO: add a check to ensure that the added batch id of added imm is greater than
                // the batch id of imm at the front
                StagingData::ImmMem(imm) => {
                    if let Some(item) = self.staging.imm.front() {
                        // check batch_id order from newest to old
                        debug_assert!(item.batch_id() < imm.batch_id());
                    }

                    self.staging.imm.push_front(ImmutableMemtableImpl::Imm(imm))
                }
                StagingData::MergedImmMem(merged_imm) => {
                    if let Some(item) = self.staging.merged_imm.front() {
                        // check batch_id order from newest to old
                        debug_assert!(item.batch_id() < merged_imm.batch_id());
                    }
                    self.add_merged_imm(merged_imm);
                }
                StagingData::Sst(staging_sst) => {
                    // The following properties must be ensured:
                    // 1) self.staging.imm is sorted by imm id descendingly
                    // 2) staging_sst.imm_ids preserves the imm id partial
                    //    ordering of the participating read version imms. Example:
                    //    If staging_sst contains two read versions r1: [i1, i3] and  r2: [i2, i4],
                    //    then [i2, i1, i3, i4] is valid while [i3, i1, i2, i4] is invalid.
                    // 3) The intersection between staging_sst.imm_ids and self.staging.imm
                    //    are always the suffix of self.staging.imm

                    // Check 1)
                    debug_assert!(self
                        .staging
                        .imm
                        .iter()
                        .rev()
                        .is_sorted_by_key(|imm| imm.batch_id()));

                    // Calculate intersection
                    let staging_imm_ids_from_imms: HashSet<u64> = self
                        .staging
                        .imm
                        .iter()
                        .chain(self.staging.merged_imm.iter())
                        .flat_map(|imm| match imm {
                            ImmutableMemtableImpl::Imm(imm) => {
                                vec![imm.batch_id()]
                            }
                            ImmutableMemtableImpl::MergedImm(m) => m.get_merged_imm_ids().clone(),
                        })
                        .collect();

                    // intersected batch_id order from oldest to newest
                    let intersect_imm_ids = staging_sst
                        .imm_ids
                        .iter()
                        .rev()
                        .copied()
                        .filter(|id| staging_imm_ids_from_imms.contains(id))
                        .collect_vec();

                    if !intersect_imm_ids.is_empty() {
                        // Check 2)
                        debug_assert!(check_subset_preserve_order(
                            intersect_imm_ids.iter().copied(),
                            self.staging
                                .imm
                                .iter()
                                .chain(self.staging.merged_imm.iter())
                                .flat_map(|imm| match imm {
                                    ImmutableMemtableImpl::Imm(batch) => {
                                        vec![batch.batch_id()]
                                    }
                                    ImmutableMemtableImpl::MergedImm(m) => {
                                        m.get_merged_imm_ids().clone()
                                    }
                                })
                                .rev(),
                        ));

                        // Check 3) and replace imms with a staging sst
                        let mut idx = 0;
                        loop {
                            if idx >= intersect_imm_ids.len() {
                                break;
                            }
                            let clear_imm_id = &intersect_imm_ids[idx];
                            // TODO(siyuan): confirm the correctness of this logic
                            if let Some(ImmutableMemtableImpl::MergedImm(merged_imm)) =
                                self.staging.merged_imm.back()
                            {
                                // The reversed imm_ids (old to new) should be a prefix of
                                // intersect_imm_ids. Here we compare the oldest and newest to check
                                // whether the merged imm should be removed.
                                let imm_ids = merged_imm.get_merged_imm_ids();
                                let (newest, oldest) =
                                    (imm_ids.first().unwrap(), imm_ids.last().unwrap());
                                let right_idx = idx + imm_ids.len() - 1;
                                if right_idx < intersect_imm_ids.len()
                                    && clear_imm_id == oldest
                                    && intersect_imm_ids[right_idx] == *newest
                                {
                                    debug_assert!(
                                        check_subset_preserve_order(
                                            imm_ids.iter().rev(),
                                            intersect_imm_ids.iter(),
                                        ),
                                        "intersect_imm_ids: {:?}, imm_ids: {:?}",
                                        intersect_imm_ids,
                                        imm_ids
                                    );
                                    self.staging.merged_imm.pop_back();
                                    idx = right_idx + 1;
                                    continue;
                                } else {
                                    let local_imm_ids = self
                                        .staging
                                        .imm
                                        .iter()
                                        .map(|imm| imm.batch_id())
                                        .collect_vec();
                                    unreachable!(
                                        "should not reach here staging_sst.size {},
                                    staging_sst.imm_ids {:?},
                                    staging_sst.epochs {:?},
                                    local_imm_ids {:?},
                                    intersect_imm_ids {:?},
                                    merged_imm_ids {:?},
                                    merged_epochs {:?}",
                                        staging_sst.imm_size,
                                        staging_sst.imm_ids,
                                        staging_sst.epochs,
                                        local_imm_ids,
                                        intersect_imm_ids,
                                        imm_ids,
                                        merged_imm.epochs(),
                                    )
                                }
                            }

                            if let Some(imm) = self.staging.imm.back() {
                                if *clear_imm_id == imm.batch_id() {
                                    self.staging.imm.pop_back();
                                }
                                idx += 1;
                            }
                        }

                        // put the flushed sst to staging
                        self.staging.sst.push_front(staging_sst);
                    }
                }
            },

            VersionUpdate::CommittedDelta(_) => {
                unimplemented!()
            }

            VersionUpdate::CommittedSnapshot(committed_version) => {
                let max_committed_epoch = committed_version.max_committed_epoch();
                self.committed = committed_version;

                {
                    // TODO: remove it when support update staging local_sst
                    self.staging
                        .imm
                        .retain(|imm| imm.epoch() > max_committed_epoch);

                    self.staging
                        .merged_imm
                        .retain(|merged_imm| merged_imm.epoch() > max_committed_epoch);

                    self.staging.sst.retain(|sst| {
                        sst.epochs.first().expect("epochs not empty") > &max_committed_epoch
                    });

                    assert!(self
                        .staging
                        .imm
                        .iter()
                        .chain(self.staging.merged_imm.iter())
                        .all(|imm| {
                            match imm {
                                ImmutableMemtableImpl::Imm(batch) => {
                                    batch.epoch > max_committed_epoch
                                }
                                // MCE would not fall in the middle of epochs
                                // because imms must be newer than committed version
                                ImmutableMemtableImpl::MergedImm(m) => {
                                    m.epoch() > max_committed_epoch
                                }
                            }
                        }));

                    // check epochs.last() > MCE
                    assert!(self.staging.sst.iter().all(|sst| {
                        sst.epochs.last().expect("epochs not empty") > &max_committed_epoch
                    }));
                }
            }
        }
    }

    pub fn get_imms_to_merge(&self) -> Option<Vec<ImmutableMemtable>> {
        // check the number of imms in staging,
        // if the number is greater than the threshold, we need to merge them to a large imm
        if !self.onging_merge_task && self.staging.imm.len() >= IMM_MERGE_THRESHOLD {
            // We should preserve the original order of imms in the staging
            let imms_to_merge = self
                .staging
                .imm
                .iter()
                .flat_map(|imm| {
                    if let ImmutableMemtableImpl::Imm(imm) = imm {
                        Some(imm.clone())
                    } else {
                        None
                    }
                })
                .collect_vec();
            // self.onging_merge_task = true;
            Some(imms_to_merge)
        } else {
            None
        }
    }

    pub fn set_onging_merge_task(&mut self, value: bool) {
        self.onging_merge_task = value;
    }

    pub fn staging(&self) -> &StagingVersion {
        &self.staging
    }

    pub fn committed(&self) -> &CommittedVersion {
        &self.committed
    }

    pub fn clear_uncommitted(&mut self) {
        self.staging.imm.clear();
        self.staging.merged_imm.clear();
        self.staging.sst.clear();
    }

    pub fn add_merged_imm(&mut self, merged_imm: MergedImmutableMemtable) {
        let staging_imm_count = self.staging.imm.len();
        let merged_imm_ids = merged_imm.get_merged_imm_ids();

        #[cfg(debug_assertions)]
        {
            // check the suffix `merged_imm_ids.len()` imms in staging.imm are the same as
            // `merged_imm_ids`
            let diff = staging_imm_count - merged_imm_ids.len();
            let mut count: usize = 0;
            for (i, imm) in self.staging.imm.iter().skip(diff).enumerate() {
                count += 1;
                assert_eq!(
                    imm.batch_id(),
                    merged_imm_ids[i],
                    "merged_imm_ids: {:?}",
                    merged_imm_ids
                );
            }
            assert_eq!(count, merged_imm_ids.len());
        }
        self.staging
            .imm
            .truncate(staging_imm_count - merged_imm_ids.len());

        // add the newly merged imm into front
        self.staging
            .merged_imm
            .push_front(ImmutableMemtableImpl::MergedImm(merged_imm));
        // clear flag
        self.onging_merge_task = false;
    }
}

pub fn read_filter_for_batch(
    epoch: HummockEpoch, // for check
    table_id: TableId,
    key_range: &TableKeyRange,
    read_version_vec: Vec<Arc<RwLock<HummockReadVersion>>>,
) -> StorageResult<(
    Vec<ImmutableMemtableImpl>,
    Vec<SstableInfo>,
    CommittedVersion,
)> {
    assert!(!read_version_vec.is_empty());
    let read_version_guard_vec = read_version_vec
        .iter()
        .map(|read_version| read_version.read())
        .collect_vec();
    let mut imm_vec = Vec::default();
    let mut sst_vec = Vec::default();
    // to get max_mce with lock_guard to avoid losing committed_data since the read_version
    // update is asynchronous
    let (lastst_committed_version, max_mce) = {
        let committed_version = read_version_guard_vec
            .iter()
            .max_by_key(|read_version| read_version.committed().max_committed_epoch())
            .unwrap()
            .committed();

        (
            committed_version.clone(),
            committed_version.max_committed_epoch(),
        )
    };

    // only filter the staging data that epoch greater than max_mce to avoid data duplication
    let (min_epoch, max_epoch) = (max_mce, epoch);

    // prune imm and sst with max_mce
    for read_version_guard in read_version_guard_vec {
        let (imm_iter, sst_iter) = read_version_guard
            .staging()
            .prune_overlap(min_epoch, max_epoch, table_id, key_range);

        imm_vec.extend(imm_iter.cloned().collect_vec());
        sst_vec.extend(sst_iter.cloned().collect_vec());
    }

    // TODO: dedup the same `SstableInfo` before introduce new uploader

    Ok((imm_vec, sst_vec, lastst_committed_version))
}

pub fn read_filter_for_local(
    epoch: HummockEpoch,
    table_id: TableId,
    table_key_range: &TableKeyRange,
    read_version: Arc<RwLock<HummockReadVersion>>,
) -> StorageResult<(
    Vec<ImmutableMemtableImpl>,
    Vec<SstableInfo>,
    CommittedVersion,
)> {
    let read_version_guard = read_version.read();
    let (imm_iter, sst_iter) =
        read_version_guard
            .staging()
            .prune_overlap(0, epoch, table_id, table_key_range);

    Ok((
        imm_iter.cloned().collect_vec(),
        sst_iter.cloned().collect_vec(),
        read_version_guard.committed().clone(),
    ))
}

#[derive(Clone)]
pub struct HummockVersionReader {
    sstable_store: SstableStoreRef,

    /// Statistics
    state_store_metrics: Arc<HummockStateStoreMetrics>,
}

/// use `HummockVersionReader` to reuse `get` and `iter` implement for both `batch_query` and
/// `streaming_query`
impl HummockVersionReader {
    pub fn new(
        sstable_store: SstableStoreRef,
        state_store_metrics: Arc<HummockStateStoreMetrics>,
    ) -> Self {
        Self {
            sstable_store,
            state_store_metrics,
        }
    }
}

impl HummockVersionReader {
    pub async fn get<'a>(
        &'a self,
        table_key: TableKey<&'a [u8]>,
        epoch: u64,
        read_options: ReadOptions,
        read_version_tuple: (
            Vec<ImmutableMemtableImpl>,
            Vec<SstableInfo>,
            CommittedVersion,
        ),
    ) -> StorageResult<Option<Bytes>> {
        let (imms, uncommitted_ssts, committed_version) = read_version_tuple;
        let min_epoch = gen_min_epoch(epoch, read_options.retention_seconds.as_ref());
        let mut stats_guard =
            GetLocalMetricsGuard::new(self.state_store_metrics.clone(), read_options.table_id);
        stats_guard.local_stats.found_key = true;

        // 1. read staging data
        for imm in &imms {
<<<<<<< HEAD
            if let Some(data) = get_from_imm(imm, table_key, epoch, &mut local_stats) {
=======
            if imm.epoch() <= min_epoch {
                continue;
            }

            if let Some(data) = get_from_batch(imm, table_key, &mut stats_guard.local_stats) {
>>>>>>> d8198fa1
                return Ok(data.into_user_value());
            }
        }

        // 2. order guarantee: imm -> sst
        let dist_key_hash = read_options.prefix_hint.as_ref().map(|dist_key| {
            Sstable::hash_for_bloom_filter(dist_key.as_ref(), read_options.table_id.table_id())
        });

        let full_key = FullKey::new(read_options.table_id, table_key, epoch);
        for local_sst in &uncommitted_ssts {
            stats_guard.local_stats.sub_iter_count += 1;
            if let Some(data) = get_from_sstable_info(
                self.sstable_store.clone(),
                local_sst,
                full_key,
                &read_options,
                dist_key_hash,
                &mut stats_guard.local_stats,
            )
            .await?
            {
                return Ok(data.into_user_value());
            }
        }

        // 3. read from committed_version sst file
        // Because SST meta records encoded key range,
        // the filter key needs to be encoded as well.
        let encoded_user_key = full_key.user_key.encode();
        assert!(committed_version.is_valid());
        for level in committed_version.levels(read_options.table_id) {
            if level.table_infos.is_empty() {
                continue;
            }

            match level.level_type() {
                LevelType::Overlapping | LevelType::Unspecified => {
                    let single_table_key_range = table_key..=table_key;
                    let sstable_infos = prune_overlapping_ssts(
                        &level.table_infos,
                        read_options.table_id,
                        &single_table_key_range,
                    );
                    for sstable_info in sstable_infos {
                        stats_guard.local_stats.sub_iter_count += 1;
                        if let Some(v) = get_from_sstable_info(
                            self.sstable_store.clone(),
                            sstable_info,
                            full_key,
                            &read_options,
                            dist_key_hash,
                            &mut stats_guard.local_stats,
                        )
                        .await?
                        {
                            return Ok(v.into_user_value());
                        }
                    }
                }
                LevelType::Nonoverlapping => {
                    let mut table_info_idx = search_sst_idx(&level.table_infos, &encoded_user_key);
                    if table_info_idx == 0 {
                        continue;
                    }
                    table_info_idx = table_info_idx.saturating_sub(1);
                    let ord = level.table_infos[table_info_idx]
                        .key_range
                        .as_ref()
                        .unwrap()
                        .compare_right_with_user_key(&encoded_user_key);
                    // the case that the key falls into the gap between two ssts
                    if ord == Ordering::Less {
                        sync_point!("HUMMOCK_V2::GET::SKIP_BY_NO_FILE");
                        continue;
                    }

                    stats_guard.local_stats.sub_iter_count += 1;
                    if let Some(v) = get_from_sstable_info(
                        self.sstable_store.clone(),
                        &level.table_infos[table_info_idx],
                        full_key,
                        &read_options,
                        dist_key_hash,
                        &mut stats_guard.local_stats,
                    )
                    .await?
                    {
                        return Ok(v.into_user_value());
                    }
                }
            }
        }
        stats_guard.local_stats.found_key = false;
        Ok(None)
    }

    pub async fn iter(
        &self,
        table_key_range: TableKeyRange,
        epoch: u64,
        read_options: ReadOptions,
        read_version_tuple: (
            Vec<ImmutableMemtableImpl>,
            Vec<SstableInfo>,
            CommittedVersion,
        ),
    ) -> StorageResult<StreamTypeOfIter<HummockStorageIterator>> {
        let table_id_string = read_options.table_id.to_string();
        let table_id_label = table_id_string.as_str();
        let (imms, uncommitted_ssts, committed) = read_version_tuple;

        let mut local_stats = StoreLocalStatistic::default();
        let mut staging_iters = Vec::with_capacity(imms.len() + uncommitted_ssts.len());
        let mut delete_range_iter = ForwardMergeRangeIterator::default();
        local_stats.staging_imm_iter_count = imms.len() as u64;
        for imm in imms {
            if imm.has_range_tombstone() && !read_options.ignore_range_tombstone {
                delete_range_iter.add_imm_iter(imm.delete_range_iter());
            }
            let hummock_iter = match imm {
                ImmutableMemtableImpl::Imm(batch) => {
                    HummockIteratorUnion::First(batch.into_forward_iter())
                }
                ImmutableMemtableImpl::MergedImm(m) => {
                    HummockIteratorUnion::Second(m.into_forward_iter(epoch))
                }
            };
            staging_iters.push(hummock_iter);
        }
        let mut staging_sst_iter_count = 0;
        // encode once
        let bloom_filter_prefix_hash = read_options
            .prefix_hint
            .as_ref()
            .map(|hint| Sstable::hash_for_bloom_filter(hint, read_options.table_id.table_id()));

        for sstable_info in &uncommitted_ssts {
            let table_holder = self
                .sstable_store
                .sstable(sstable_info, &mut local_stats)
                .in_span(Span::enter_with_local_parent("get_sstable"))
                .await?;
            if let Some(prefix_hash) = bloom_filter_prefix_hash.as_ref() {
                if !hit_sstable_bloom_filter(table_holder.value(), *prefix_hash, &mut local_stats) {
                    continue;
                }
            }

            if !table_holder.value().meta.range_tombstone_list.is_empty()
                && !read_options.ignore_range_tombstone
            {
                delete_range_iter
                    .add_sst_iter(SstableDeleteRangeIterator::new(table_holder.clone()));
            }
            staging_sst_iter_count += 1;
            staging_iters.push(HummockIteratorUnion::Third(SstableIterator::new(
                table_holder,
                self.sstable_store.clone(),
                Arc::new(SstableIteratorReadOptions::default()),
            )));
        }
        local_stats.staging_sst_iter_count = staging_sst_iter_count;
        let staging_iter: StagingDataIterator = OrderedMergeIteratorInner::new(staging_iters);

        // 2. build iterator from committed
        // Because SST meta records encoded key range,
        // the filter key range needs to be encoded as well.
        let user_key_range = bound_table_key_range(read_options.table_id, &table_key_range);
        let encoded_user_key_range = (
            user_key_range.0.as_ref().map(UserKey::encode),
            user_key_range.1.as_ref().map(UserKey::encode),
        );
        let mut non_overlapping_iters = Vec::new();
        let mut overlapping_iters = Vec::new();
        let mut overlapping_iter_count = 0;
        let mut fetch_meta_reqs = vec![];
        for level in committed.levels(read_options.table_id) {
            if level.table_infos.is_empty() {
                continue;
            }

            if level.level_type == LevelType::Nonoverlapping as i32 {
                let table_infos =
                    prune_nonoverlapping_ssts(&level.table_infos, &encoded_user_key_range);

                let fetch_meta_req = table_infos
                    .filter(|sstable_info| {
                        sstable_info
                            .table_ids
                            .binary_search(&read_options.table_id.table_id)
                            .is_ok()
                    })
                    .collect_vec();
                fetch_meta_reqs.push((level.level_type, fetch_meta_req));
            } else {
                let table_infos = prune_overlapping_ssts(
                    &level.table_infos,
                    read_options.table_id,
                    &table_key_range,
                );
                // Overlapping
                let fetch_meta_req = table_infos.rev().collect_vec();
                if !fetch_meta_req.is_empty() {
                    fetch_meta_reqs.push((level.level_type, fetch_meta_req));
                }
            }
        }
        let mut flatten_reqs = vec![];
        let mut req_count = 0;
        for (_, fetch_meta_req) in &fetch_meta_reqs {
            for sstable_info in fetch_meta_req {
                let inner_req_count = req_count;
                let capture_ref = async {
                    self.sstable_store
                        .sstable_syncable(sstable_info, &local_stats)
                        .in_span(Span::enter_with_local_parent("get_sstable"))
                        .await
                };
                // use `buffer_unordered` to simulate `try_join_all` by assigning an index
                flatten_reqs
                    .push(async move { capture_ref.await.map(|result| (inner_req_count, result)) });
                req_count += 1;
            }
        }
        let timer = self
            .state_store_metrics
            .iter_fetch_meta_duration
            .with_label_values(&[table_id_label])
            .start_timer();
        let mut flatten_resps = vec![None; req_count];
        let mut buffered = stream::iter(flatten_reqs).buffer_unordered(10);
        while let Some(result) = buffered.next().await {
            let (req_index, resp) = result?;
            flatten_resps[req_count - req_index - 1] = Some(resp);
        }
        drop(buffered);
        timer.observe_duration();

        for (level_type, fetch_meta_req) in fetch_meta_reqs {
            if level_type == LevelType::Nonoverlapping as i32 {
                let mut sstables = vec![];
                for sstable_info in fetch_meta_req {
                    let (sstable, local_cache_meta_block_miss) =
                        flatten_resps.pop().unwrap().unwrap();
                    assert_eq!(sstable_info.id, sstable.value().id);
                    local_stats.apply_meta_fetch(local_cache_meta_block_miss);
                    if !sstable.value().meta.range_tombstone_list.is_empty()
                        && !read_options.ignore_range_tombstone
                    {
                        delete_range_iter
                            .add_sst_iter(SstableDeleteRangeIterator::new(sstable.clone()));
                    }
                    if let Some(key_hash) = bloom_filter_prefix_hash.as_ref() {
                        if !hit_sstable_bloom_filter(sstable.value(), *key_hash, &mut local_stats) {
                            continue;
                        }
                    }
                    sstables.push(sstable);
                }

                non_overlapping_iters.push(ConcatIterator::new_with_prefetch(
                    sstables,
                    self.sstable_store.clone(),
                    Arc::new(SstableIteratorReadOptions::default()),
                ));
            } else {
                let mut iters = Vec::new();
                for sstable_info in fetch_meta_req {
                    let (sstable, local_cache_meta_block_miss) =
                        flatten_resps.pop().unwrap().unwrap();
                    assert_eq!(sstable_info.id, sstable.value().id);
                    local_stats.apply_meta_fetch(local_cache_meta_block_miss);
                    if !sstable.value().meta.range_tombstone_list.is_empty()
                        && !read_options.ignore_range_tombstone
                    {
                        delete_range_iter
                            .add_sst_iter(SstableDeleteRangeIterator::new(sstable.clone()));
                    }
                    if let Some(dist_hash) = bloom_filter_prefix_hash.as_ref() {
                        if !hit_sstable_bloom_filter(sstable.value(), *dist_hash, &mut local_stats)
                        {
                            continue;
                        }
                    }
                    iters.push(SstableIterator::new(
                        sstable,
                        self.sstable_store.clone(),
                        Arc::new(SstableIteratorReadOptions::default()),
                    ));
                    overlapping_iter_count += 1;
                }
                overlapping_iters.push(OrderedMergeIteratorInner::new(iters));
            }
        }
        local_stats.overlapping_iter_count = overlapping_iter_count;
        local_stats.non_overlapping_iter_count = non_overlapping_iters.len() as u64;

        // 3. build user_iterator
        let merge_iter = UnorderedMergeIteratorInner::new(
            once(HummockIteratorUnion::First(staging_iter))
                .chain(
                    overlapping_iters
                        .into_iter()
                        .map(HummockIteratorUnion::Second),
                )
                .chain(
                    non_overlapping_iters
                        .into_iter()
                        .map(HummockIteratorUnion::Third),
                ),
        );

        // the epoch_range left bound for iterator read
        let min_epoch = gen_min_epoch(epoch, read_options.retention_seconds.as_ref());
        let mut user_iter = UserIterator::new(
            merge_iter,
            user_key_range,
            epoch,
            min_epoch,
            Some(committed),
            DeleteRangeAggregator::new(delete_range_iter, epoch),
        );
        user_iter
            .rewind()
            .in_span(Span::enter_with_local_parent("rewind"))
            .await?;
        local_stats.found_key = user_iter.is_valid();

        Ok(HummockStorageIterator::new(
            user_iter,
            self.state_store_metrics.clone(),
            read_options.table_id,
            local_stats,
        )
        .into_stream())
    }

    // Note: this method will not check the kv tomestones and delete range tomestones
    pub async fn may_exist(
        &self,
        table_key_range: TableKeyRange,
        read_options: ReadOptions,
        read_version_tuple: (Vec<ImmutableMemtable>, Vec<SstableInfo>, CommittedVersion),
    ) -> StorageResult<bool> {
        let table_id = read_options.table_id;
        let mut table_counts = 0;
        let (imms, uncommitted_ssts, committed_version) = read_version_tuple;
        let mut stats_guard =
            MayExistLocalMetricsGuard::new(self.state_store_metrics.clone(), table_id);

        // 1. check staging data
        for imm in &imms {
            if imm.range_exists(&table_key_range) {
                return Ok(true);
            }
        }

        let user_key_range = bound_table_key_range(read_options.table_id, &table_key_range);
        let encoded_user_key_range = (
            user_key_range.0.as_ref().map(UserKey::encode),
            user_key_range.1.as_ref().map(UserKey::encode),
        );
        let bloom_filter_prefix_hash = if let Some(prefix_hint) = read_options.prefix_hint {
            Sstable::hash_for_bloom_filter(&prefix_hint, table_id.table_id)
        } else {
            // only use `table_key_range` to see whether all SSTs are filtered out
            // without looking at bloom filter because prefix_hint is not provided
            if !uncommitted_ssts.is_empty() {
                // uncommitted_ssts is already pruned by `table_key_range` so no extra check is
                // needed.
                return Ok(true);
            }
            for level in committed_version.levels(table_id) {
                match level.level_type() {
                    LevelType::Overlapping | LevelType::Unspecified => {
                        if prune_overlapping_ssts(&level.table_infos, table_id, &table_key_range)
                            .next()
                            .is_some()
                        {
                            return Ok(true);
                        }
                    }
                    LevelType::Nonoverlapping => {
                        if prune_nonoverlapping_ssts(&level.table_infos, &encoded_user_key_range)
                            .next()
                            .is_some()
                        {
                            return Ok(true);
                        }
                    }
                }
            }
            return Ok(false);
        };

        // 2. order guarantee: imm -> sst
        for local_sst in &uncommitted_ssts {
            table_counts += 1;
            if hit_sstable_bloom_filter(
                self.sstable_store
                    .sstable(local_sst, &mut stats_guard.local_stats)
                    .await?
                    .value(),
                bloom_filter_prefix_hash,
                &mut stats_guard.local_stats,
            ) {
                return Ok(true);
            }
        }

        // 3. read from committed_version sst file
        // Because SST meta records encoded key range,
        // the filter key needs to be encoded as well.
        assert!(committed_version.is_valid());
        for level in committed_version.levels(table_id) {
            if level.table_infos.is_empty() {
                continue;
            }
            match level.level_type() {
                LevelType::Overlapping | LevelType::Unspecified => {
                    let sstable_infos =
                        prune_overlapping_ssts(&level.table_infos, table_id, &table_key_range);
                    for sstable_info in sstable_infos {
                        table_counts += 1;
                        if hit_sstable_bloom_filter(
                            self.sstable_store
                                .sstable(sstable_info, &mut stats_guard.local_stats)
                                .await?
                                .value(),
                            bloom_filter_prefix_hash,
                            &mut stats_guard.local_stats,
                        ) {
                            return Ok(true);
                        }
                    }
                }
                LevelType::Nonoverlapping => {
                    let table_infos =
                        prune_nonoverlapping_ssts(&level.table_infos, &encoded_user_key_range);

                    for table_info in table_infos {
                        table_counts += 1;
                        if hit_sstable_bloom_filter(
                            self.sstable_store
                                .sstable(table_info, &mut stats_guard.local_stats)
                                .await?
                                .value(),
                            bloom_filter_prefix_hash,
                            &mut stats_guard.local_stats,
                        ) {
                            return Ok(true);
                        }
                    }
                }
            }
        }

        stats_guard.local_stats.may_exist_check_sstable_count = table_counts;
        Ok(false)
    }
}<|MERGE_RESOLUTION|>--- conflicted
+++ resolved
@@ -630,15 +630,12 @@
 
         // 1. read staging data
         for imm in &imms {
-<<<<<<< HEAD
-            if let Some(data) = get_from_imm(imm, table_key, epoch, &mut local_stats) {
-=======
             if imm.epoch() <= min_epoch {
                 continue;
             }
 
-            if let Some(data) = get_from_batch(imm, table_key, &mut stats_guard.local_stats) {
->>>>>>> d8198fa1
+            // if let Some(data) = get_from_batch(imm, table_key, &mut stats_guard.local_stats) {
+            if let Some(data) = get_from_imm(imm, table_key, epoch, &mut stats_guard.local_stats) {
                 return Ok(data.into_user_value());
             }
         }
@@ -982,7 +979,11 @@
         &self,
         table_key_range: TableKeyRange,
         read_options: ReadOptions,
-        read_version_tuple: (Vec<ImmutableMemtable>, Vec<SstableInfo>, CommittedVersion),
+        read_version_tuple: (
+            Vec<ImmutableMemtableImpl>,
+            Vec<SstableInfo>,
+            CommittedVersion,
+        ),
     ) -> StorageResult<bool> {
         let table_id = read_options.table_id;
         let mut table_counts = 0;
