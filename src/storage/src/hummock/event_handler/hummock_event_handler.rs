--- conflicted
+++ resolved
@@ -92,19 +92,15 @@
     upload_handle_manager: UploadHandleManager,
     pending_sync_requests: HashMap<HummockEpoch, oneshot::Sender<HummockResult<SyncResult>>>,
 
+    // TODO: replace it with hashmap<id, read_version>
+    read_version: Arc<RwLock<HummockReadVersion>>,
+
+    version_update_notifier_tx: Arc<tokio::sync::watch::Sender<HummockEpoch>>,
+    seal_epoch: Arc<AtomicU64>,
     pinned_version: PinnedVersion,
     write_conflict_detector: Option<Arc<ConflictDetector>>,
 
-    // TODO: replace it with hashmap<id, read_version>
-    read_version: Arc<RwLock<HummockReadVersion>>,
-
-<<<<<<< HEAD
     local_version_manager: Arc<LocalVersionManager>,
-=======
-    version_update_notifier_tx: Arc<tokio::sync::watch::Sender<HummockEpoch>>,
-
-    seal_epoch: Arc<AtomicU64>,
->>>>>>> 164714f2
 }
 
 impl HummockEventHandler {
@@ -112,12 +108,9 @@
         local_version_manager: Arc<LocalVersionManager>,
         shared_buffer_event_receiver: mpsc::UnboundedReceiver<HummockEvent>,
         read_version: Arc<RwLock<HummockReadVersion>>,
-<<<<<<< HEAD
-        write_conflict_detector: Option<Arc<ConflictDetector>>,
-=======
         version_update_notifier_tx: Arc<tokio::sync::watch::Sender<HummockEpoch>>,
         seal_epoch: Arc<AtomicU64>,
->>>>>>> 164714f2
+        write_conflict_detector: Option<Arc<ConflictDetector>>,
     ) -> Self {
         Self {
             buffer_tracker: local_version_manager.buffer_tracker().clone(),
@@ -125,15 +118,12 @@
             shared_buffer_event_receiver,
             upload_handle_manager: UploadHandleManager::new(),
             pending_sync_requests: Default::default(),
+            read_version,
+            version_update_notifier_tx,
+            seal_epoch,
             pinned_version: local_version_manager.get_pinned_version(),
             write_conflict_detector,
-            read_version,
-<<<<<<< HEAD
             local_version_manager,
-=======
-            version_update_notifier_tx,
-            seal_epoch,
->>>>>>> 164714f2
         }
     }
 
@@ -321,7 +311,6 @@
         notifier.send(()).unwrap();
     }
 
-<<<<<<< HEAD
     fn handle_version_update(&mut self, version_payload: Payload) {
         let prev_max_committed_epoch = self.pinned_version.max_committed_epoch();
         // TODO: after local version manager is removed, we can match version_payload directly
@@ -348,34 +337,18 @@
                 self.pinned_version.clone(),
             ));
 
-        if self.pinned_version.max_committed_epoch() > prev_max_committed_epoch {
-            // only notify local_version_manager when MCE change
-            // TODO: use MCE to replace new_version_id
-            self.local_version_manager
-                .notify_version_id_to_worker_context(self.pinned_version.id());
-=======
-    fn handle_version_update(&self, version_payload: Payload) {
-        if let Some(new_version) = self
-            .local_version_manager
-            .try_update_pinned_version(version_payload)
-        {
-            let max_committed_epoch = new_version.max_committed_epoch();
-            // update the read_version of hummock instance
-            self.read_version
-                .write()
-                .update(VersionUpdate::CommittedSnapshot(new_version));
-
-            // only notify local_version_manager when MCE change
-            self.version_update_notifier_tx.send_if_modified(|state| {
-                if max_committed_epoch > *state {
-                    *state = max_committed_epoch;
-                    true
-                } else {
-                    false
-                }
-            });
->>>>>>> 164714f2
-        }
+        let max_committed_epoch = self.pinned_version.max_committed_epoch();
+
+        // only notify local_version_manager when MCE change
+        self.version_update_notifier_tx.send_if_modified(|state| {
+            assert_eq!(prev_max_committed_epoch, *state);
+            if max_committed_epoch > *state {
+                *state = max_committed_epoch;
+                true
+            } else {
+                false
+            }
+        });
 
         if let Some(conflict_detector) = self.write_conflict_detector.as_ref() {
             conflict_detector.set_watermark(self.pinned_version.max_committed_epoch());
