--- conflicted
+++ resolved
@@ -108,11 +108,8 @@
     hummock_event_sender: UnboundedSender<HummockEvent>,
 
     context: CompactorContext,
-<<<<<<< HEAD
 
     filter_key_extractor_manager: FilterKeyExtractorManager,
-=======
->>>>>>> b37a19cc
 
     sstable_object_id_manager: SstableObjectIdManagerRef,
 
@@ -186,23 +183,13 @@
             pin_version_rx,
             hummock_meta_client.clone(),
         ));
-<<<<<<< HEAD
         let filter_key_extractor_manager = FilterKeyExtractorManager::RpcFilterKeyExtractorManager(
             filter_key_extractor_manager.clone(),
         );
-=======
-
->>>>>>> b37a19cc
         let compactor_context = CompactorContext::new_local_compact_context(
             options.clone(),
             sstable_store.clone(),
             compactor_metrics.clone(),
-<<<<<<< HEAD
-=======
-            FilterKeyExtractorManager::RpcFilterKeyExtractorManager(
-                filter_key_extractor_manager.clone(),
-            ),
->>>>>>> b37a19cc
         );
 
         let seal_epoch = Arc::new(AtomicU64::new(pinned_version.max_committed_epoch()));
