// Copyright 2023 RisingWave Labs
//
// Licensed under the Apache License, Version 2.0 (the "License");
// you may not use this file except in compliance with the License.
// You may obtain a copy of the License at
//
//     http://www.apache.org/licenses/LICENSE-2.0
//
// Unless required by applicable law or agreed to in writing, software
// distributed under the License is distributed on an "AS IS" BASIS,
// WITHOUT WARRANTIES OR CONDITIONS OF ANY KIND, either express or implied.
// See the License for the specific language governing permissions and
// limitations under the License.

mod compaction_executor;
mod compaction_filter;
pub mod compaction_utils;
pub mod compactor_runner;
mod context;
mod iterator;
mod shared_buffer_compact;
pub(super) mod task_progress;

use std::collections::HashMap;
use std::marker::PhantomData;
use std::sync::atomic::{AtomicBool, AtomicU64, Ordering};
use std::sync::{Arc, Mutex};
use std::time::{Duration, SystemTime};

use await_tree::InstrumentAwait;
pub use compaction_executor::CompactionExecutor;
pub use compaction_filter::{
    CompactionFilter, DummyCompactionFilter, MultiCompactionFilter, StateCleanUpCompactionFilter,
    TtlCompactionFilter,
};
pub use context::CompactorContext;
use futures::future::try_join_all;
use futures::{pin_mut, StreamExt};
pub use iterator::{ConcatSstableIterator, SstableStreamIterator};
use more_asserts::assert_ge;
use risingwave_hummock_sdk::table_stats::to_prost_table_stats_map;
use risingwave_hummock_sdk::{HummockCompactionTaskId, LocalSstableInfo};
use risingwave_pb::hummock::compact_task::TaskStatus;
use risingwave_pb::hummock::subscribe_compaction_event_request::{
    Event as RequestEvent, HeartBeat, PullTask, ReportTask,
};
use risingwave_pb::hummock::subscribe_compaction_event_response::Event as ResponseEvent;
use risingwave_pb::hummock::{
    CompactTaskProgress, SubscribeCompactionEventRequest, SubscribeCompactionEventResponse,
};
use risingwave_rpc_client::HummockMetaClient;
pub use shared_buffer_compact::{compact, merge_imms_in_memory};
use tokio::sync::oneshot::Sender;
use tokio::task::JoinHandle;
use tokio::time::Instant;

pub use self::compaction_utils::{CompactionStatistics, RemoteBuilderFactory, TaskConfig};
pub use self::task_progress::TaskProgress;
use super::multi_builder::CapacitySplitTableBuilder;
<<<<<<< HEAD
use super::value::HummockValue;
use super::{CompactionDeleteRanges, HummockResult, SstableBuilderOptions, Xor16FilterBuilder};
use crate::filter_key_extractor::FilterKeyExtractorImpl;
use crate::hummock::builder::SplitTableOutput;
use crate::hummock::compactor::compaction_utils::{
    build_multi_compaction_filter, estimate_task_output_capacity, generate_splits,
};
pub use crate::hummock::compactor::compactor_runner::CompactorRunner;
use crate::hummock::compactor::task_progress::TaskProgressGuard;
use crate::hummock::iterator::{Forward, HummockIterator};
use crate::hummock::multi_builder::TableBuilderFactory;
=======
use super::{
    CompactionDeleteRanges, GetObjectId, HummockResult, SstableBuilderOptions,
    SstableObjectIdManager, Xor16FilterBuilder,
};
use crate::filter_key_extractor::FilterKeyExtractorImpl;
use crate::hummock::compactor::compactor_runner::compact_and_build_sst;
use crate::hummock::iterator::{Forward, HummockIterator};
use crate::hummock::multi_builder::SplitTableOutput;
>>>>>>> e8f62d6d
use crate::hummock::vacuum::Vacuum;
use crate::hummock::{
    validate_ssts, BatchSstableWriterFactory, BlockedXor16FilterBuilder, FilterBuilder,
    HummockError, SstableWriterFactory, StreamingSstableWriterFactory,
};

/// Implementation of Hummock compaction.
pub struct Compactor {
    /// The context of the compactor.
    context: CompactorContext,
    object_id_getter: Box<dyn GetObjectId>,
    task_config: TaskConfig,
    options: SstableBuilderOptions,
    get_id_time: Arc<AtomicU64>,
}

pub type CompactOutput = (usize, Vec<LocalSstableInfo>, CompactionStatistics);

impl Compactor {
<<<<<<< HEAD
    /// Handles a compaction task and reports its status to hummock manager.
    /// Always return `Ok` and let hummock manager handle errors.
    pub async fn compact(
        compactor_context: Arc<CompactorContext>,
        mut compact_task: CompactTask,
        mut shutdown_rx: Receiver<()>,
    ) -> (CompactTask, HashMap<u32, TableStats>) {
        let context = compactor_context.clone();
        // Set a watermark SST id to prevent full GC from accidentally deleting SSTs for in-progress
        // write op. The watermark is invalidated when this method exits.
        let tracker_id = match context
            .sstable_object_id_manager
            .add_watermark_object_id(None)
            .await
        {
            Ok(tracker_id) => tracker_id,
            Err(err) => {
                tracing::warn!("Failed to track pending SST object id. {:#?}", err);

                // return TaskStatus::TrackSstObjectIdFailed;
                compact_task.set_task_status(TaskStatus::TrackSstObjectIdFailed);
                return (compact_task, HashMap::default());
            }
        };
        let sstable_object_id_manager_clone = context.sstable_object_id_manager.clone();
        let _guard = scopeguard::guard(
            (tracker_id, sstable_object_id_manager_clone),
            |(tracker_id, sstable_object_id_manager)| {
                sstable_object_id_manager.remove_watermark_object_id(tracker_id);
            },
        );

        let group_label = compact_task.compaction_group_id.to_string();
        let cur_level_label = compact_task.input_ssts[0].level_idx.to_string();
        let select_table_infos = compact_task
            .input_ssts
            .iter()
            .filter(|level| level.level_idx != compact_task.target_level)
            .flat_map(|level| level.table_infos.iter())
            .collect_vec();
        let target_table_infos = compact_task
            .input_ssts
            .iter()
            .filter(|level| level.level_idx == compact_task.target_level)
            .flat_map(|level| level.table_infos.iter())
            .collect_vec();
        let select_size = select_table_infos
            .iter()
            .map(|table| table.file_size)
            .sum::<u64>();
        context
            .compactor_metrics
            .compact_read_current_level
            .with_label_values(&[&group_label, &cur_level_label])
            .inc_by(select_size);
        context
            .compactor_metrics
            .compact_read_sstn_current_level
            .with_label_values(&[&group_label, &cur_level_label])
            .inc_by(select_table_infos.len() as u64);

        let target_level_read_bytes = target_table_infos.iter().map(|t| t.file_size).sum::<u64>();
        let next_level_label = compact_task.target_level.to_string();
        context
            .compactor_metrics
            .compact_read_next_level
            .with_label_values(&[&group_label, next_level_label.as_str()])
            .inc_by(target_level_read_bytes);
        context
            .compactor_metrics
            .compact_read_sstn_next_level
            .with_label_values(&[&group_label, next_level_label.as_str()])
            .inc_by(target_table_infos.len() as u64);

        let timer = context
            .compactor_metrics
            .compact_task_duration
            .with_label_values(&[
                &group_label,
                &compact_task.input_ssts[0].level_idx.to_string(),
            ])
            .start_timer();

        let mut multi_filter = build_multi_compaction_filter(&compact_task);

        let mut compact_table_ids = compact_task
            .input_ssts
            .iter()
            .flat_map(|level| level.table_infos.iter())
            .flat_map(|sst| sst.table_ids.clone())
            .collect_vec();
        compact_table_ids.sort();
        compact_table_ids.dedup();

        let existing_table_ids: HashSet<u32> =
            HashSet::from_iter(compact_task.existing_table_ids.clone());
        let compact_table_ids = HashSet::from_iter(
            compact_table_ids
                .into_iter()
                .filter(|table_id| existing_table_ids.contains(table_id)),
        );
        let multi_filter_key_extractor = match context
            .filter_key_extractor_manager
            .acquire(compact_table_ids.clone())
            .await
        {
            Err(e) => {
                tracing::error!("Failed to fetch filter key extractor tables [{:?}], it may caused by some RPC error {:?}", compact_task.existing_table_ids, e);
                let task_status = TaskStatus::ExecuteFailed;
                return Self::compact_done(compact_task, context.clone(), vec![], task_status);
            }
            Ok(extractor) => extractor,
        };

        if let FilterKeyExtractorImpl::Multi(multi) = &multi_filter_key_extractor {
            let found_tables = multi.get_existing_table_ids();
            let removed_tables = compact_table_ids
                .iter()
                .filter(|table_id| !found_tables.contains(table_id))
                .collect_vec();
            if !removed_tables.is_empty() {
                tracing::error!("Failed to fetch filter key extractor tables [{:?}. [{:?}] may be removed by meta-service. ", compact_table_ids, removed_tables);
                let task_status = TaskStatus::ExecuteFailed;
                return Self::compact_done(compact_task, context.clone(), vec![], task_status);
            }
        }

        let multi_filter_key_extractor = Arc::new(multi_filter_key_extractor);

        let mut task_status = TaskStatus::Success;
        // skip sst related to non-existent able_id to reduce io
        let sstable_infos = compact_task
            .input_ssts
            .iter()
            .flat_map(|level| level.table_infos.iter())
            .filter(|table_info| {
                let table_ids = &table_info.table_ids;
                table_ids
                    .iter()
                    .any(|table_id| existing_table_ids.contains(table_id))
            })
            .cloned()
            .collect_vec();
        let compaction_size = sstable_infos
            .iter()
            .map(|table_info| table_info.file_size)
            .sum::<u64>();
        match generate_splits(&sstable_infos, compaction_size, context.clone()).await {
            Ok(splits) => {
                if !splits.is_empty() {
                    compact_task.splits = splits;
                }
            }

            Err(e) => {
                tracing::warn!("Failed to generate_splits {:#?}", e);
                task_status = TaskStatus::ExecuteFailed;
                return Self::compact_done(compact_task, context.clone(), vec![], task_status);
            }
        }

        let compact_task_statistics = statistics_compact_task(&compact_task);
        // Number of splits (key ranges) is equal to number of compaction tasks
        let parallelism = compact_task.splits.len();
        assert_ne!(parallelism, 0, "splits cannot be empty");
        let mut output_ssts = Vec::with_capacity(parallelism);
        let mut compaction_futures = vec![];
        let mut abort_handles = vec![];
        let task_progress_guard =
            TaskProgressGuard::new(compact_task.task_id, context.task_progress_manager.clone());
        let delete_range_agg = match CompactorRunner::build_delete_range_iter(
            &sstable_infos,
            &compactor_context.sstable_store,
            &mut multi_filter,
        )
        .await
        {
            Ok(agg) => agg,
            Err(err) => {
                tracing::warn!("Failed to build delete range aggregator {:#?}", err);
                task_status = TaskStatus::ExecuteFailed;
                return Self::compact_done(compact_task, context.clone(), vec![], task_status);
            }
        };

        let capacity = estimate_task_output_capacity(context.clone(), &compact_task);

        let task_memory_capacity_with_parallelism = estimate_memory_for_compact_task(
            &compact_task,
            (context.storage_opts.block_size_kb as u64) * (1 << 10),
            context
                .storage_opts
                .object_store_recv_buffer_size
                .unwrap_or(6 * 1024 * 1024) as u64,
            capacity as u64,
            context.sstable_store.store().support_streaming_upload(),
        ) * compact_task.splits.len() as u64;

        tracing::info!(
            "Ready to handle compaction group {} task: {} compact_task_statistics {:?} target_level {} compression_algorithm {:?} table_ids {:?} parallelism {} task_memory_capacity_with_parallelism {}",
                compact_task.compaction_group_id,
                compact_task.task_id,
                compact_task_statistics,
                compact_task.target_level,
                compact_task.compression_algorithm,
                compact_task.existing_table_ids,
                parallelism,
                task_memory_capacity_with_parallelism
            );

        // If the task does not have enough memory, it should cancel the task and let the meta
        // reschedule it, so that it does not occupy the compactor's resources.
        let memory_detector = context
            .memory_limiter
            .try_require_memory(task_memory_capacity_with_parallelism);
        if memory_detector.is_none() {
            tracing::warn!(
                "Not enough memory to serve the task {} task_memory_capacity_with_parallelism {}  memory_usage {} memory_quota {}",
                compact_task.task_id,
                task_memory_capacity_with_parallelism,
                context.memory_limiter.get_memory_usage(),
                context.memory_limiter.quota()
            );
            task_status = TaskStatus::NoAvailResourceCanceled;
            return Self::compact_done(compact_task, context.clone(), output_ssts, task_status);
        }

        context.compactor_metrics.compact_task_pending_num.inc();
        for (split_index, _) in compact_task.splits.iter().enumerate() {
            let filter = multi_filter.clone();
            let multi_filter_key_extractor = multi_filter_key_extractor.clone();
            let compactor_runner =
                CompactorRunner::new(split_index, compactor_context.clone(), compact_task.clone());
            let del_agg = delete_range_agg.clone();
            let task_progress = task_progress_guard.progress.clone();
            let runner = async move {
                compactor_runner
                    .run(filter, multi_filter_key_extractor, del_agg, task_progress)
                    .await
            };
            let traced = match context.await_tree_reg.as_ref() {
                None => runner.right_future(),
                Some(await_tree_reg) => await_tree_reg
                    .write()
                    .register(
                        format!("{}-{}", compact_task.task_id, split_index),
                        format!(
                            "Compaction Task {} Split {} ",
                            compact_task.task_id, split_index
                        ),
                    )
                    .instrument(runner)
                    .left_future(),
            };
            let handle = tokio::spawn(traced);
            abort_handles.push(handle.abort_handle());
            compaction_futures.push(handle);
        }

        let mut buffered = stream::iter(compaction_futures).buffer_unordered(parallelism);
        loop {
            tokio::select! {
                _ = &mut shutdown_rx => {
                    tracing::warn!("Compaction task cancelled externally:\n{}", compact_task_to_string(&compact_task));
                    task_status = TaskStatus::ManualCanceled;
                    break;
                }
                future_result = buffered.next() => {
                    match future_result {
                        Some(Ok(Ok((split_index, ssts, compact_stat)))) => {
                            output_ssts.push((split_index, ssts, compact_stat));
                        }
                        Some(Ok(Err(e))) => {
                            task_status = TaskStatus::ExecuteFailed;
                            tracing::warn!(
                                "Compaction task {} failed with error: {:#?}",
                                compact_task.task_id,
                                e
                            );
                            break;
                        }
                        Some(Err(e)) => {
                            task_status = TaskStatus::JoinHandleFailed;
                            tracing::warn!(
                                "Compaction task {} failed with join handle error: {:#?}",
                                compact_task.task_id,
                                e
                            );
                            break;
                        }
                        None => break,
                    }
                }
            }
        }

        drop(memory_detector);

        if task_status != TaskStatus::Success {
            for abort_handle in abort_handles {
                abort_handle.abort();
            }
            output_ssts.clear();
        }
        // Sort by split/key range index.
        if !output_ssts.is_empty() {
            output_ssts.sort_by_key(|(split_index, ..)| *split_index);
        }

        // After a compaction is done, mutate the compaction task.
        let (compact_task, table_stats) =
            Self::compact_done(compact_task, context.clone(), output_ssts, task_status);
        let cost_time = timer.stop_and_record() * 1000.0;
        tracing::info!(
            "Finished compaction task in {:?}ms: {}",
            cost_time,
            compact_task_to_string(&compact_task)
        );
        context.compactor_metrics.compact_task_pending_num.dec();
        for level in &compact_task.input_ssts {
            for table in &level.table_infos {
                context.sstable_store.delete_cache(table.get_object_id());
            }
        }
        (compact_task, table_stats)
    }

    /// Fills in the compact task and tries to report the task result to meta node.
    fn compact_done(
        mut compact_task: CompactTask,
        context: Arc<CompactorContext>,
        output_ssts: Vec<CompactOutput>,
        task_status: TaskStatus,
    ) -> (CompactTask, HashMap<u32, TableStats>) {
        let mut table_stats_map = TableStatsMap::default();
        compact_task.set_task_status(task_status);
        compact_task
            .sorted_output_ssts
            .reserve(compact_task.splits.len());
        let mut compaction_write_bytes = 0;
        for (
            _,
            ssts,
            CompactionStatistics {
                delta_drop_stat, ..
            },
        ) in output_ssts
        {
            add_table_stats_map(&mut table_stats_map, &delta_drop_stat);
            for sst_info in ssts {
                compaction_write_bytes += sst_info.file_size();
                compact_task.sorted_output_ssts.push(sst_info.sst_info);
            }
        }

        let group_label = compact_task.compaction_group_id.to_string();
        let level_label = compact_task.target_level.to_string();
        context
            .compactor_metrics
            .compact_write_bytes
            .with_label_values(&[&group_label, level_label.as_str()])
            .inc_by(compaction_write_bytes);
        context
            .compactor_metrics
            .compact_write_sstn
            .with_label_values(&[&group_label, level_label.as_str()])
            .inc_by(compact_task.sorted_output_ssts.len() as u64);

        (compact_task, table_stats_map)
    }

    /// The background compaction thread that receives compaction tasks from hummock compaction
    /// manager and runs compaction tasks.
    #[cfg_attr(coverage, no_coverage)]
    pub fn start_compactor(
        compactor_context: Arc<CompactorContext>,
    ) -> (JoinHandle<()>, Sender<()>) {
        let hummock_meta_client = compactor_context.hummock_meta_client.clone();
        type CompactionShutdownMap = Arc<Mutex<HashMap<u64, Sender<()>>>>;
        let (shutdown_tx, mut shutdown_rx) = tokio::sync::oneshot::channel();
        let stream_retry_interval = Duration::from_secs(30);
        let task_progress = compactor_context.task_progress_manager.clone();
        let periodic_event_update_interval = Duration::from_millis(1000);
        let cpu_core_num = compactor_context.compaction_executor.worker_num() as u32;
        let mut system =
            System::new_with_specifics(RefreshKind::new().with_cpu(CpuRefreshKind::everything()));
        let pid = sysinfo::get_current_pid().unwrap();
        let running_task_count = compactor_context.running_task_count.clone();
        let pull_task_ack = Arc::new(AtomicBool::new(true));

        assert_ge!(
            compactor_context.storage_opts.compactor_max_task_multiplier,
            0.0
        );
        let max_pull_task_count = (cpu_core_num as f32
            * compactor_context.storage_opts.compactor_max_task_multiplier)
            .ceil() as u32;

        let join_handle = tokio::spawn(async move {
            let shutdown_map = CompactionShutdownMap::default();
            let mut min_interval = tokio::time::interval(stream_retry_interval);
            let mut periodic_event_interval = tokio::time::interval(periodic_event_update_interval);
            let mut workload_collect_interval = tokio::time::interval(Duration::from_secs(60));

            // This outer loop is to recreate stream.
            'start_stream: loop {
                // reset state
                pull_task_ack.store(true, Ordering::SeqCst);
                tokio::select! {
                    // Wait for interval.
                    _ = min_interval.tick() => {},
                    // Shutdown compactor.
                    _ = &mut shutdown_rx => {
                        tracing::info!("Compactor is shutting down");
                        return;
                    }
                }

                let (request_sender, response_event_stream) =
                    match hummock_meta_client.subscribe_compaction_event().await {
                        Ok((request_sender, response_event_stream)) => {
                            tracing::debug!("Succeeded subscribe_compaction_event.");
                            (request_sender, response_event_stream)
                        }

                        Err(e) => {
                            tracing::warn!(
                            "Subscribing to compaction tasks failed with error: {}. Will retry.",
                            e
                        );
                            continue 'start_stream;
                        }
                    };

                pin_mut!(response_event_stream);

                let executor = compactor_context.compaction_executor.clone();
                let mut last_workload = CompactorWorkload::default();

                // This inner loop is to consume stream or report task progress.
                let mut event_loop_iteration_now = Instant::now();
                'consume_stream: loop {
                    {
                        // report
                        compactor_context
                            .compactor_metrics
                            .compaction_event_loop_iteration_latency
                            .observe(event_loop_iteration_now.elapsed().as_millis() as _);
                        event_loop_iteration_now = Instant::now();
                    }

                    let running_task_count = running_task_count.clone();
                    let pull_task_ack = pull_task_ack.clone();
                    let request_sender = request_sender.clone();
                    let event: Option<Result<SubscribeCompactionEventResponse, _>> = tokio::select! {
                        _ = periodic_event_interval.tick() => {
                            let mut progress_list = Vec::new();
                            for (&task_id, progress) in task_progress.lock().iter() {
                                progress_list.push(CompactTaskProgress {
                                    task_id,
                                    num_ssts_sealed: progress.num_ssts_sealed.load(Ordering::Relaxed),
                                    num_ssts_uploaded: progress.num_ssts_uploaded.load(Ordering::Relaxed),
                                    num_progress_key: progress.num_progress_key.load(Ordering::Relaxed),
                                    num_pending_read_io: progress.num_pending_read_io.load(Ordering::Relaxed) as u64,
                                    num_pending_write_io: progress.num_pending_write_io.load(Ordering::Relaxed) as u64,
                                });
                            }

                            if let Err(e) = request_sender.send(SubscribeCompactionEventRequest {
                                event: Some(RequestEvent::HeartBeat(
                                    HeartBeat {
                                        progress: progress_list
                                    }
                                )),
                                create_at: SystemTime::now()
                                    .duration_since(std::time::UNIX_EPOCH)
                                    .expect("Clock may have gone backwards")
                                    .as_millis() as u64,
                            }) {
                                tracing::warn!("Failed to report task progress. {e:?}");
                                // re subscribe stream
                                continue 'start_stream;
                            }


                            let mut pending_pull_task_count = 0;
                            if pull_task_ack.load(Ordering::SeqCst) {
                                // reset pending_pull_task_count when all pending task had been refill
                                pending_pull_task_count = {
                                    assert_ge!(max_pull_task_count, running_task_count.load(Ordering::SeqCst));
                                    max_pull_task_count - running_task_count.load(Ordering::SeqCst)
                                };

                                if pending_pull_task_count > 0 {
                                    if let Err(e) = request_sender.send(SubscribeCompactionEventRequest {
                                        event: Some(RequestEvent::PullTask(
                                            PullTask {
                                                pull_task_count: pending_pull_task_count,
                                            }
                                        )),
                                        create_at: SystemTime::now()
                                            .duration_since(std::time::UNIX_EPOCH)
                                            .expect("Clock may have gone backwards")
                                            .as_millis() as u64,
                                    }) {
                                        tracing::warn!("Failed to pull task {e:?}");

                                        // re subscribe stream
                                        continue 'start_stream;
                                    } else {
                                        pull_task_ack.store(false, Ordering::SeqCst);
                                    }
                                }
                            }

                            tracing::info!(
                                cpu = %last_workload.cpu,
                                running_task_count = %running_task_count.load(Ordering::Relaxed),
                                pull_task_ack = %pull_task_ack.load(Ordering::Relaxed),
                                pending_pull_task_count = %pending_pull_task_count
                            );

                            continue;
                        }

                        _ = workload_collect_interval.tick() => {
                            let refresh_result = system.refresh_process_specifics(pid, ProcessRefreshKind::new().with_cpu());
                            debug_assert!(refresh_result);
                            let cpu = if let Some(process) = system.process(pid) {
                                process.cpu_usage().div(cpu_core_num as f32) as u32
                            } else {
                                tracing::warn!("fail to get process pid {:?}", pid);
                                0
                            };

                            tracing::debug!("compactor cpu usage {cpu}");
                            let workload = CompactorWorkload {
                                cpu,
                            };

                            last_workload = workload.clone();

                            continue;
                        }

                        event = response_event_stream.next() => {
                            event
                        }

                        _ = &mut shutdown_rx => {
                            tracing::info!("Compactor is shutting down");
                            return
                        }
                    };

                    match event {
                        Some(Ok(SubscribeCompactionEventResponse { event, create_at })) => {
                            let event = match event {
                                Some(event) => event,
                                None => continue 'consume_stream,
                            };
                            let shutdown = shutdown_map.clone();
                            let context = compactor_context.clone();
                            let consumed_latency_ms = SystemTime::now()
                                .duration_since(std::time::UNIX_EPOCH)
                                .expect("Clock may have gone backwards")
                                .as_millis()
                                as u64
                                - create_at;
                            context
                                .compactor_metrics
                                .compaction_event_consumed_latency
                                .observe(consumed_latency_ms as _);

                            let meta_client = hummock_meta_client.clone();
                            executor.spawn(async move {
                                let running_task_count = running_task_count.clone();
                                match event {
                                    ResponseEvent::CompactTask(compact_task)  => {
                                        running_task_count.fetch_add(1, Ordering::SeqCst);
                                        let (tx, rx) = tokio::sync::oneshot::channel();
                                        let task_id = compact_task.task_id;
                                        shutdown.lock().unwrap().insert(task_id, tx);
                                        let (compact_task, table_stats) = Compactor::compact(context, compact_task, rx).await;
                                        shutdown.lock().unwrap().remove(&task_id);
                                        running_task_count.fetch_sub(1, Ordering::SeqCst);

                                        if let Err(e) = request_sender.send(SubscribeCompactionEventRequest {
                                            event: Some(RequestEvent::ReportTask(
                                                ReportTask {
                                                    compact_task: Some(compact_task),
                                                    table_stats_change:to_prost_table_stats_map(table_stats),
                                                }
                                            )),
                                            create_at: SystemTime::now()
                                                .duration_since(std::time::UNIX_EPOCH)
                                                .expect("Clock may have gone backwards")
                                                .as_millis() as u64,
                                        }) {
                                            tracing::warn!("Failed to report task {task_id:?} . {e:?}");
                                        }
                                    }
                                    ResponseEvent::VacuumTask(vacuum_task) => {
                                        Vacuum::vacuum(
                                            vacuum_task,
                                            context.sstable_store.clone(),
                                            meta_client,
                                        )
                                        .await;
                                    }
                                    ResponseEvent::FullScanTask(full_scan_task) => {
                                        Vacuum::full_scan(
                                            full_scan_task,
                                            context.sstable_store.clone(),
                                            meta_client,
                                        )
                                        .await;
                                    }
                                    ResponseEvent::ValidationTask(validation_task) => {
                                        validate_ssts(
                                            validation_task,
                                            context.sstable_store.clone(),
                                        )
                                        .await;
                                    }
                                    ResponseEvent::CancelCompactTask(cancel_compact_task) => {
                                        if let Some(tx) = shutdown
                                            .lock()
                                            .unwrap()
                                            .remove(&cancel_compact_task.task_id)
                                        {
                                            if tx.send(()).is_err() {
                                                tracing::warn!(
                                                    "Cancellation of compaction task failed. task_id: {}",
                                                    cancel_compact_task.task_id
                                                );
                                            }
                                        } else {
                                            tracing::warn!(
                                                    "Attempting to cancel non-existent compaction task. task_id: {}",
                                                    cancel_compact_task.task_id
                                                );
                                        }
                                    }

                                    ResponseEvent::PullTaskAck(_pull_task_ack) => {
                                        // set flag
                                        pull_task_ack.store(true, Ordering::SeqCst);
                                    }
                                }
                            });
                        }
                        Some(Err(e)) => {
                            tracing::warn!("Failed to consume stream. {}", e.message());
                            continue 'start_stream;
                        }
                        _ => {
                            // The stream is exhausted
                            continue 'start_stream;
                        }
                    }
                }
            }
        });

        (join_handle, shutdown_tx)
    }

    pub async fn compact_and_build_sst<F>(
        sst_builder: &mut CapacitySplitTableBuilder<F>,
        del_agg: Arc<CompactionDeleteRanges>,
        task_config: &TaskConfig,
        compactor_metrics: Arc<CompactorMetrics>,
        mut iter: impl HummockIterator<Direction = Forward>,
        mut compaction_filter: impl CompactionFilter,
        task_progress: Option<Arc<TaskProgress>>,
    ) -> HummockResult<CompactionStatistics>
    where
        F: TableBuilderFactory,
    {
        let mut del_iter = del_agg.iter();
        if !task_config.key_range.left.is_empty() {
            let full_key = FullKey::decode(&task_config.key_range.left);
            iter.seek(full_key)
                .verbose_instrument_await("iter_seek")
                .await?;
            del_iter.seek(full_key.user_key);
            if !task_config.gc_delete_keys
                && del_iter.is_valid()
                && del_iter.earliest_epoch() != HummockEpoch::MAX
            {
                sst_builder
                    .add_monotonic_delete(MonotonicDeleteEvent {
                        event_key: PointRange::from_user_key(full_key.user_key.to_vec(), false),
                        new_epoch: del_iter.earliest_epoch(),
                    })
                    .await?;
            }
        } else {
            iter.rewind().verbose_instrument_await("rewind").await?;
            del_iter.rewind();
        };

        let end_key = if task_config.key_range.right.is_empty() {
            FullKey::default()
        } else {
            FullKey::decode(&task_config.key_range.right).to_vec()
        };
        let max_key = end_key.to_ref();

        let mut last_key = FullKey::default();
        let mut watermark_can_see_last_key = false;
        let mut user_key_last_delete_epoch = HummockEpoch::MAX;
        let mut local_stats = StoreLocalStatistic::default();

        // Keep table stats changes due to dropping KV.
        let mut table_stats_drop = TableStatsMap::default();
        let mut last_table_stats = TableStats::default();
        let mut last_table_id = None;
        let mut compaction_statistics = CompactionStatistics::default();
        let mut progress_key_num: u64 = 0;
        const PROGRESS_KEY_INTERVAL: u64 = 100;
        while iter.is_valid() {
            progress_key_num += 1;

            if let Some(task_progress) = task_progress.as_ref() && progress_key_num >= PROGRESS_KEY_INTERVAL {
                task_progress.inc_progress_key(progress_key_num);
                progress_key_num = 0;
            }

            let mut iter_key = iter.key();
            compaction_statistics.iter_total_key_counts += 1;

            let mut is_new_user_key =
                last_key.is_empty() || iter_key.user_key != last_key.user_key.as_ref();

            let mut drop = false;
            let epoch = iter_key.epoch;
            let value = iter.value();
            if is_new_user_key {
                if !max_key.is_empty() && iter_key >= max_key {
                    break;
                }
                last_key.set(iter_key);
                watermark_can_see_last_key = false;
                user_key_last_delete_epoch = HummockEpoch::MAX;
                if value.is_delete() {
                    local_stats.skip_delete_key_count += 1;
                }
            } else {
                local_stats.skip_multi_version_key_count += 1;
            }

            if last_table_id.map_or(true, |last_table_id| {
                last_table_id != last_key.user_key.table_id.table_id
            }) {
                if let Some(last_table_id) = last_table_id.take() {
                    table_stats_drop.insert(last_table_id, std::mem::take(&mut last_table_stats));
                }
                last_table_id = Some(last_key.user_key.table_id.table_id);
            }

            let target_extended_user_key = PointRange::from_user_key(iter_key.user_key, false);
            while del_iter.is_valid() && del_iter.key().as_ref().le(&target_extended_user_key) {
                del_iter.update_range();
                if !task_config.gc_delete_keys {
                    sst_builder
                        .add_monotonic_delete(MonotonicDeleteEvent {
                            event_key: del_iter.key().clone(),
                            new_epoch: del_iter.earliest_epoch(),
                        })
                        .await?;
                }
                del_iter.next();
            }
            let earliest_range_delete_which_can_see_iter_key =
                del_iter.earliest_delete_since(epoch);
            assert_eq!(
                earliest_range_delete_which_can_see_iter_key,
                HummockEpoch::MAX
            );

            // Among keys with same user key, only retain keys which satisfy `epoch` >= `watermark`.
            // If there is no keys whose epoch is equal or greater than `watermark`, keep the latest
            // key which satisfies `epoch` < `watermark`
            // in our design, frontend avoid to access keys which had be deleted, so we dont
            // need to consider the epoch when the compaction_filter match (it
            // means that mv had drop)
            if (epoch <= task_config.watermark && task_config.gc_delete_keys && value.is_delete())
                || (epoch < task_config.watermark
                    && (watermark_can_see_last_key
                        || earliest_range_delete_which_can_see_iter_key <= task_config.watermark))
            {
                drop = true;
            }

            if !drop && compaction_filter.should_delete(iter_key) {
                drop = true;
            }

            if epoch <= task_config.watermark {
                watermark_can_see_last_key = true;
            }
            if drop {
                compaction_statistics.iter_drop_key_counts += 1;

                let should_count = match task_config.stats_target_table_ids.as_ref() {
                    Some(target_table_ids) => {
                        target_table_ids.contains(&last_key.user_key.table_id.table_id)
                    }
                    None => true,
                };
                if should_count {
                    last_table_stats.total_key_count -= 1;
                    last_table_stats.total_key_size -= last_key.encoded_len() as i64;
                    last_table_stats.total_value_size -= iter.value().encoded_len() as i64;
                }
                iter.next()
                    .verbose_instrument_await("iter_next_in_drop")
                    .await?;
                continue;
            }

            if value.is_delete() {
                user_key_last_delete_epoch = epoch;
            } else if earliest_range_delete_which_can_see_iter_key < user_key_last_delete_epoch {
                debug_assert!(
                    iter_key.epoch < earliest_range_delete_which_can_see_iter_key
                        && earliest_range_delete_which_can_see_iter_key
                            < user_key_last_delete_epoch
                );
                user_key_last_delete_epoch = earliest_range_delete_which_can_see_iter_key;

                // In each SST, since a union set of delete ranges is constructed and thus original
                // delete ranges are replaced with the union set and not used in read, we lose exact
                // information about whether a key is deleted by a delete range in
                // the same SST. Therefore we need to construct a corresponding
                // delete key to represent this.
                iter_key.epoch = earliest_range_delete_which_can_see_iter_key;
                sst_builder
                    .add_full_key(iter_key, HummockValue::Delete, is_new_user_key)
                    .verbose_instrument_await("add_full_key_delete")
                    .await?;
                last_table_stats.total_key_count += 1;
                last_table_stats.total_key_size += iter_key.encoded_len() as i64;
                last_table_stats.total_value_size += 1;
                iter_key.epoch = epoch;
                is_new_user_key = false;
            }

            // Don't allow two SSTs to share same user key
            sst_builder
                .add_full_key(iter_key, value, is_new_user_key)
                .verbose_instrument_await("add_full_key")
                .await?;

            iter.next().verbose_instrument_await("iter_next").await?;
        }

        if !task_config.gc_delete_keys {
            let extended_largest_user_key =
                PointRange::from_user_key(end_key.user_key.clone(), false);
            while del_iter.is_valid() {
                if !extended_largest_user_key.is_empty()
                    && del_iter.key().ge(&extended_largest_user_key)
                {
                    sst_builder
                        .add_monotonic_delete(MonotonicDeleteEvent {
                            event_key: extended_largest_user_key,
                            new_epoch: HummockEpoch::MAX,
                        })
                        .await?;
                    break;
                }
                del_iter.update_range();
                sst_builder
                    .add_monotonic_delete(MonotonicDeleteEvent {
                        event_key: del_iter.key().clone(),
                        new_epoch: del_iter.earliest_epoch(),
                    })
                    .await?;
                del_iter.next();
            }
        }

        if let Some(task_progress) = task_progress.as_ref() && progress_key_num > 0 {
            // Avoid losing the progress_key_num in the last Interval
            task_progress.inc_progress_key(progress_key_num);
        }

        if let Some(last_table_id) = last_table_id.take() {
            table_stats_drop.insert(last_table_id, std::mem::take(&mut last_table_stats));
        }
        iter.collect_local_statistic(&mut local_stats);
        local_stats.report_compactor(compactor_metrics.as_ref());
        compaction_statistics.delta_drop_stat = table_stats_drop;

        Ok(compaction_statistics)
    }
}

impl Compactor {
=======
>>>>>>> e8f62d6d
    /// Create a new compactor.
    pub fn new(
        context: CompactorContext,
        options: SstableBuilderOptions,
        task_config: TaskConfig,
        object_id_getter: Box<dyn GetObjectId>,
    ) -> Self {
        Self {
            context,
            options,
            task_config,
            get_id_time: Arc::new(AtomicU64::new(0)),
            object_id_getter,
        }
    }

    /// Compact the given key range and merge iterator.
    /// Upon a successful return, the built SSTs are already uploaded to object store.
    ///
    /// `task_progress` is only used for tasks on the compactor.
    async fn compact_key_range(
        &self,
        iter: impl HummockIterator<Direction = Forward>,
        compaction_filter: impl CompactionFilter,
        del_agg: Arc<CompactionDeleteRanges>,
        filter_key_extractor: Arc<FilterKeyExtractorImpl>,
        task_progress: Option<Arc<TaskProgress>>,
        task_id: Option<HummockCompactionTaskId>,
        split_index: Option<usize>,
    ) -> HummockResult<(Vec<LocalSstableInfo>, CompactionStatistics)> {
        // Monitor time cost building shared buffer to SSTs.
        let compact_timer = if self.context.is_share_buffer_compact {
            self.context
                .compactor_metrics
                .write_build_l0_sst_duration
                .start_timer()
        } else {
            self.context
                .compactor_metrics
                .compact_sst_duration
                .start_timer()
        };

        let (split_table_outputs, table_stats_map) = if self
            .context
            .sstable_store
            .store()
            .support_streaming_upload()
        {
            let factory = StreamingSstableWriterFactory::new(self.context.sstable_store.clone());
            if self.task_config.use_block_based_filter {
                self.compact_key_range_impl::<_, BlockedXor16FilterBuilder>(
                    factory,
                    iter,
                    compaction_filter,
                    del_agg,
                    filter_key_extractor,
                    task_progress.clone(),
                    self.object_id_getter.clone(),
                )
                .verbose_instrument_await("compact")
                .await?
            } else {
                self.compact_key_range_impl::<_, Xor16FilterBuilder>(
                    factory,
                    iter,
                    compaction_filter,
                    del_agg,
                    filter_key_extractor,
                    task_progress.clone(),
                    self.object_id_getter.clone(),
                )
                .verbose_instrument_await("compact")
                .await?
            }
        } else {
            let factory = BatchSstableWriterFactory::new(self.context.sstable_store.clone());
            if self.task_config.use_block_based_filter {
                self.compact_key_range_impl::<_, BlockedXor16FilterBuilder>(
                    factory,
                    iter,
                    compaction_filter,
                    del_agg,
                    filter_key_extractor,
                    task_progress.clone(),
                    self.object_id_getter.clone(),
                )
                .verbose_instrument_await("compact")
                .await?
            } else {
                self.compact_key_range_impl::<_, Xor16FilterBuilder>(
                    factory,
                    iter,
                    compaction_filter,
                    del_agg,
                    filter_key_extractor,
                    task_progress.clone(),
                    self.object_id_getter.clone(),
                )
                .verbose_instrument_await("compact")
                .await?
            }
        };

        compact_timer.observe_duration();

        let mut ssts = Vec::with_capacity(split_table_outputs.len());
        let mut upload_join_handles = vec![];

        for SplitTableOutput {
            sst_info,
            writer_output,
            bloom_filter_size,
            avg_key_size,
            avg_value_size,
            epoch_count,
        } in split_table_outputs
        {
            if bloom_filter_size != 0 {
                self.context
                    .compactor_metrics
                    .sstable_bloom_filter_size
                    .observe(bloom_filter_size as _);
            }

            if sst_info.file_size() != 0 {
                self.context
                    .compactor_metrics
                    .sstable_file_size
                    .observe(sst_info.file_size() as _);
            }

            if avg_key_size != 0 {
                self.context
                    .compactor_metrics
                    .sstable_avg_key_size
                    .observe(avg_key_size as _);
            }

            if avg_value_size != 0 {
                self.context
                    .compactor_metrics
                    .sstable_avg_value_size
                    .observe(avg_value_size as _);
            }

            if epoch_count != 0 {
                self.context
                    .compactor_metrics
                    .sstable_distinct_epoch_count
                    .observe(epoch_count as _);
            }
            let sst_size = sst_info.file_size();
            ssts.push(sst_info);

            let tracker_cloned = task_progress.clone();
            let context_cloned = self.context.clone();
            upload_join_handles.push(async move {
                writer_output
                    .verbose_instrument_await("upload")
                    .await
                    .map_err(HummockError::sstable_upload_error)??;
                if let Some(tracker) = tracker_cloned {
                    tracker.inc_ssts_uploaded();
                    tracker
                        .num_pending_write_io
                        .fetch_sub(1, std::sync::atomic::Ordering::SeqCst);
                }
                if context_cloned.is_share_buffer_compact {
                    context_cloned
                        .compactor_metrics
                        .shared_buffer_to_sstable_size
                        .observe(sst_size as _);
                } else {
                    context_cloned
                        .compactor_metrics
                        .compaction_upload_sst_counts
                        .inc();
                }
                Ok::<_, HummockError>(())
            });
        }

        // Check if there are any failed uploads. Report all of those SSTs.
        try_join_all(upload_join_handles)
            .verbose_instrument_await("join")
            .await?;
        self.context
            .compactor_metrics
            .get_table_id_total_time_duration
            .observe(self.get_id_time.load(Ordering::Relaxed) as f64 / 1000.0 / 1000.0);

        debug_assert!(ssts
            .iter()
            .all(|table_info| table_info.sst_info.get_table_ids().is_sorted()));

        if task_id.is_some() {
            // skip shared buffer compaction
            tracing::info!(
                "Finish Task {:?} split_index {:?} sst count {}",
                task_id,
                split_index,
                ssts.len()
            );
        }
        Ok((ssts, table_stats_map))
    }

    async fn compact_key_range_impl<F: SstableWriterFactory, B: FilterBuilder>(
        &self,
        writer_factory: F,
        iter: impl HummockIterator<Direction = Forward>,
        compaction_filter: impl CompactionFilter,
        del_agg: Arc<CompactionDeleteRanges>,
        filter_key_extractor: Arc<FilterKeyExtractorImpl>,
        task_progress: Option<Arc<TaskProgress>>,
        object_id_getter: Box<dyn GetObjectId>,
    ) -> HummockResult<(Vec<SplitTableOutput>, CompactionStatistics)> {
        let builder_factory = RemoteBuilderFactory::<F, B> {
            object_id_getter,
            limiter: self.context.memory_limiter.clone(),
            options: self.options.clone(),
            policy: self.task_config.cache_policy,
            remote_rpc_cost: self.get_id_time.clone(),
            filter_key_extractor,
            sstable_writer_factory: writer_factory,
            _phantom: PhantomData,
        };

        let mut sst_builder = CapacitySplitTableBuilder::new(
            builder_factory,
            task_progress.clone(),
            self.task_config.split_by_table,
            self.task_config.split_weight_by_vnode,
        );
        let compaction_statistics = compact_and_build_sst(
            &mut sst_builder,
            del_agg,
            &self.task_config,
            self.context.compactor_metrics.clone(),
            iter,
            compaction_filter,
            task_progress,
        )
        .verbose_instrument_await("compact_and_build_sst")
        .await?;

        let ssts = sst_builder
            .finish()
            .verbose_instrument_await("builder_finish")
            .await?;

        Ok((ssts, compaction_statistics))
    }
}

/// The background compaction thread that receives compaction tasks from hummock compaction
/// manager and runs compaction tasks.
#[cfg_attr(coverage, no_coverage)]
pub fn start_compactor(
    compactor_context: CompactorContext,
    hummock_meta_client: Arc<dyn HummockMetaClient>,
    sstable_object_id_manager: Arc<SstableObjectIdManager>,
) -> (JoinHandle<()>, Sender<()>) {
    type CompactionShutdownMap = Arc<Mutex<HashMap<u64, Sender<()>>>>;
    let (shutdown_tx, mut shutdown_rx) = tokio::sync::oneshot::channel();
    let stream_retry_interval = Duration::from_secs(30);
    let task_progress = compactor_context.task_progress_manager.clone();
    let periodic_event_update_interval = Duration::from_millis(1000);
    let cpu_core_num = compactor_context.compaction_executor.worker_num() as u32;
    let running_task_count = compactor_context.running_task_count.clone();
    let pull_task_ack = Arc::new(AtomicBool::new(true));

    assert_ge!(
        compactor_context.storage_opts.compactor_max_task_multiplier,
        0.0
    );
    let max_pull_task_count = (cpu_core_num as f32
        * compactor_context.storage_opts.compactor_max_task_multiplier)
        .ceil() as u32;

    let join_handle = tokio::spawn(async move {
        let shutdown_map = CompactionShutdownMap::default();
        let mut min_interval = tokio::time::interval(stream_retry_interval);
        let mut periodic_event_interval = tokio::time::interval(periodic_event_update_interval);

        // This outer loop is to recreate stream.
        'start_stream: loop {
            // reset state
            pull_task_ack.store(true, Ordering::SeqCst);
            tokio::select! {
                // Wait for interval.
                _ = min_interval.tick() => {},
                // Shutdown compactor.
                _ = &mut shutdown_rx => {
                    tracing::info!("Compactor is shutting down");
                    return;
                }
            }

            let (request_sender, response_event_stream) =
                match hummock_meta_client.subscribe_compaction_event().await {
                    Ok((request_sender, response_event_stream)) => {
                        tracing::debug!("Succeeded subscribe_compaction_event.");
                        (request_sender, response_event_stream)
                    }

                    Err(e) => {
                        tracing::warn!(
                            "Subscribing to compaction tasks failed with error: {}. Will retry.",
                            e
                        );
                        continue 'start_stream;
                    }
                };

            pin_mut!(response_event_stream);

            let executor = compactor_context.compaction_executor.clone();
            let sstable_object_id_manager = sstable_object_id_manager.clone();

            // This inner loop is to consume stream or report task progress.
            let mut event_loop_iteration_now = Instant::now();
            'consume_stream: loop {
                {
                    // report
                    compactor_context
                        .compactor_metrics
                        .compaction_event_loop_iteration_latency
                        .observe(event_loop_iteration_now.elapsed().as_millis() as _);
                    event_loop_iteration_now = Instant::now();
                }

                let running_task_count = running_task_count.clone();
                let pull_task_ack = pull_task_ack.clone();
                let request_sender = request_sender.clone();
                let event: Option<Result<SubscribeCompactionEventResponse, _>> = tokio::select! {
                    _ = periodic_event_interval.tick() => {
                        let mut progress_list = Vec::new();
                        for (&task_id, progress) in &*task_progress.lock() {
                            progress_list.push(CompactTaskProgress {
                                task_id,
                                num_ssts_sealed: progress.num_ssts_sealed.load(Ordering::Relaxed),
                                num_ssts_uploaded: progress.num_ssts_uploaded.load(Ordering::Relaxed),
                                num_progress_key: progress.num_progress_key.load(Ordering::Relaxed),
                                num_pending_read_io: progress.num_pending_read_io.load(Ordering::Relaxed) as u64,
                                num_pending_write_io: progress.num_pending_write_io.load(Ordering::Relaxed) as u64,
                            });
                        }

                        if let Err(e) = request_sender.send(SubscribeCompactionEventRequest {
                            event: Some(RequestEvent::HeartBeat(
                                HeartBeat {
                                    progress: progress_list
                                }
                            )),
                            create_at: SystemTime::now()
                                .duration_since(std::time::UNIX_EPOCH)
                                .expect("Clock may have gone backwards")
                                .as_millis() as u64,
                        }) {
                            tracing::warn!("Failed to report task progress. {e:?}");
                            // re subscribe stream
                            continue 'start_stream;
                        }


                        let mut pending_pull_task_count = 0;
                        if pull_task_ack.load(Ordering::SeqCst) {
                            // reset pending_pull_task_count when all pending task had been refill
                            pending_pull_task_count = {
                                assert_ge!(max_pull_task_count, running_task_count.load(Ordering::SeqCst));
                                max_pull_task_count - running_task_count.load(Ordering::SeqCst)
                            };

                            if pending_pull_task_count > 0 {
                                if let Err(e) = request_sender.send(SubscribeCompactionEventRequest {
                                    event: Some(RequestEvent::PullTask(
                                        PullTask {
                                            pull_task_count: pending_pull_task_count,
                                        }
                                    )),
                                    create_at: SystemTime::now()
                                        .duration_since(std::time::UNIX_EPOCH)
                                        .expect("Clock may have gone backwards")
                                        .as_millis() as u64,
                                }) {
                                    tracing::warn!("Failed to pull task {e:?}");

                                    // re subscribe stream
                                    continue 'start_stream;
                                } else {
                                    pull_task_ack.store(false, Ordering::SeqCst);
                                }
                            }
                        }

                        tracing::info!(
                            running_task_count = %running_task_count.load(Ordering::Relaxed),
                            pull_task_ack = %pull_task_ack.load(Ordering::Relaxed),
                            pending_pull_task_count = %pending_pull_task_count
                        );

                        continue;
                    }

                    event = response_event_stream.next() => {
                        event
                    }

                    _ = &mut shutdown_rx => {
                        tracing::info!("Compactor is shutting down");
                        return
                    }
                };

                match event {
                    Some(Ok(SubscribeCompactionEventResponse { event, create_at })) => {
                        let event = match event {
                            Some(event) => event,
                            None => continue 'consume_stream,
                        };
                        let shutdown = shutdown_map.clone();
                        let context = compactor_context.clone();
                        let consumed_latency_ms = SystemTime::now()
                            .duration_since(std::time::UNIX_EPOCH)
                            .expect("Clock may have gone backwards")
                            .as_millis() as u64
                            - create_at;
                        context
                            .compactor_metrics
                            .compaction_event_consumed_latency
                            .observe(consumed_latency_ms as _);

                        let meta_client = hummock_meta_client.clone();
                        let sstable_object_id_manager = sstable_object_id_manager.clone();
                        executor.spawn(async move {
                                let running_task_count = running_task_count.clone();
                                match event {
                                    ResponseEvent::CompactTask(compact_task)  => {
                                        running_task_count.fetch_add(1, Ordering::SeqCst);
                                        let (tx, rx) = tokio::sync::oneshot::channel();
                                        let task_id = compact_task.task_id;
                                        shutdown.lock().unwrap().insert(task_id, tx);
                                        let (compact_task, table_stats) = match sstable_object_id_manager.add_watermark_object_id(None).await
                                        {
                                            Ok(tracker_id) => {
                                                let sstable_object_id_manager_clone = sstable_object_id_manager.clone();
                                                let _guard = scopeguard::guard(
                                                    (tracker_id, sstable_object_id_manager_clone),
                                                    |(tracker_id, sstable_object_id_manager)| {
                                                        sstable_object_id_manager.remove_watermark_object_id(tracker_id);
                                                    },
                                                );
                                                compactor_runner::compact(context, compact_task, rx, Box::new(sstable_object_id_manager.clone())).await
                                            },
                                            Err(err) => {
                                                tracing::warn!("Failed to track pending SST object id. {:#?}", err);
                                                let mut compact_task = compact_task;
                                                // return TaskStatus::TrackSstObjectIdFailed;
                                                compact_task.set_task_status(TaskStatus::TrackSstObjectIdFailed);
                                                (compact_task, HashMap::default())
                                            }
                                        };
                                        shutdown.lock().unwrap().remove(&task_id);
                                        running_task_count.fetch_sub(1, Ordering::SeqCst);

                                        if let Err(e) = request_sender.send(SubscribeCompactionEventRequest {
                                            event: Some(RequestEvent::ReportTask(
                                                ReportTask {
                                                    compact_task: Some(compact_task),
                                                    table_stats_change:to_prost_table_stats_map(table_stats),
                                                }
                                            )),
                                            create_at: SystemTime::now()
                                                .duration_since(std::time::UNIX_EPOCH)
                                                .expect("Clock may have gone backwards")
                                                .as_millis() as u64,
                                        }) {
                                            tracing::warn!("Failed to report task {task_id:?} . {e:?}");
                                        }
                                    }
                                    ResponseEvent::VacuumTask(vacuum_task) => {
                                        match Vacuum::handle_vacuum_task(
                                            context.sstable_store.clone(),
                                            &vacuum_task.sstable_object_ids,
                                        )
                                        .await{
                                            Ok(_) => {
                                                Vacuum::report_vacuum_task(vacuum_task, meta_client).await;
                                            }
                                            Err(e) => {
                                                tracing::warn!("Failed to vacuum task: {:#?}", e)
                                            }
                                        }
                                    }
                                    ResponseEvent::FullScanTask(full_scan_task) => {
                                        match Vacuum::handle_full_scan_task(full_scan_task, context.sstable_store.clone()).await {
                                            Ok((object_ids, total_object_count, total_object_size)) => {
                                                Vacuum::report_full_scan_task(object_ids, total_object_count, total_object_size, meta_client).await;
                                            }
                                            Err(e) => {
                                                tracing::warn!("Failed to iter object: {:#?}", e);
                                            }
                                        }
                                    }
                                    ResponseEvent::ValidationTask(validation_task) => {
                                        validate_ssts(
                                            validation_task,
                                            context.sstable_store.clone(),
                                        )
                                        .await;
                                    }
                                    ResponseEvent::CancelCompactTask(cancel_compact_task) => {
                                        if let Some(tx) = shutdown
                                            .lock()
                                            .unwrap()
                                            .remove(&cancel_compact_task.task_id)
                                        {
                                            if tx.send(()).is_err() {
                                                tracing::warn!(
                                                    "Cancellation of compaction task failed. task_id: {}",
                                                    cancel_compact_task.task_id
                                                );
                                            }
                                        } else {
                                            tracing::warn!(
                                                    "Attempting to cancel non-existent compaction task. task_id: {}",
                                                    cancel_compact_task.task_id
                                                );
                                        }
                                    }

                                    ResponseEvent::PullTaskAck(_pull_task_ack) => {
                                        // set flag
                                        pull_task_ack.store(true, Ordering::SeqCst);
                                    }
                                }
                            });
                    }
                    Some(Err(e)) => {
                        tracing::warn!("Failed to consume stream. {}", e.message());
                        continue 'start_stream;
                    }
                    _ => {
                        // The stream is exhausted
                        continue 'start_stream;
                    }
                }
            }
        }
    });

    (join_handle, shutdown_tx)
}<|MERGE_RESOLUTION|>--- conflicted
+++ resolved
@@ -57,28 +57,17 @@
 pub use self::compaction_utils::{CompactionStatistics, RemoteBuilderFactory, TaskConfig};
 pub use self::task_progress::TaskProgress;
 use super::multi_builder::CapacitySplitTableBuilder;
-<<<<<<< HEAD
-use super::value::HummockValue;
-use super::{CompactionDeleteRanges, HummockResult, SstableBuilderOptions, Xor16FilterBuilder};
-use crate::filter_key_extractor::FilterKeyExtractorImpl;
-use crate::hummock::builder::SplitTableOutput;
-use crate::hummock::compactor::compaction_utils::{
-    build_multi_compaction_filter, estimate_task_output_capacity, generate_splits,
-};
-pub use crate::hummock::compactor::compactor_runner::CompactorRunner;
-use crate::hummock::compactor::task_progress::TaskProgressGuard;
-use crate::hummock::iterator::{Forward, HummockIterator};
-use crate::hummock::multi_builder::TableBuilderFactory;
-=======
 use super::{
     CompactionDeleteRanges, GetObjectId, HummockResult, SstableBuilderOptions,
     SstableObjectIdManager, Xor16FilterBuilder,
 };
 use crate::filter_key_extractor::FilterKeyExtractorImpl;
+use crate::hummock::compactor::compaction_utils::{
+    build_multi_compaction_filter, estimate_task_output_capacity, generate_splits,
+};
 use crate::hummock::compactor::compactor_runner::compact_and_build_sst;
 use crate::hummock::iterator::{Forward, HummockIterator};
 use crate::hummock::multi_builder::SplitTableOutput;
->>>>>>> e8f62d6d
 use crate::hummock::vacuum::Vacuum;
 use crate::hummock::{
     validate_ssts, BatchSstableWriterFactory, BlockedXor16FilterBuilder, FilterBuilder,
@@ -98,911 +87,6 @@
 pub type CompactOutput = (usize, Vec<LocalSstableInfo>, CompactionStatistics);
 
 impl Compactor {
-<<<<<<< HEAD
-    /// Handles a compaction task and reports its status to hummock manager.
-    /// Always return `Ok` and let hummock manager handle errors.
-    pub async fn compact(
-        compactor_context: Arc<CompactorContext>,
-        mut compact_task: CompactTask,
-        mut shutdown_rx: Receiver<()>,
-    ) -> (CompactTask, HashMap<u32, TableStats>) {
-        let context = compactor_context.clone();
-        // Set a watermark SST id to prevent full GC from accidentally deleting SSTs for in-progress
-        // write op. The watermark is invalidated when this method exits.
-        let tracker_id = match context
-            .sstable_object_id_manager
-            .add_watermark_object_id(None)
-            .await
-        {
-            Ok(tracker_id) => tracker_id,
-            Err(err) => {
-                tracing::warn!("Failed to track pending SST object id. {:#?}", err);
-
-                // return TaskStatus::TrackSstObjectIdFailed;
-                compact_task.set_task_status(TaskStatus::TrackSstObjectIdFailed);
-                return (compact_task, HashMap::default());
-            }
-        };
-        let sstable_object_id_manager_clone = context.sstable_object_id_manager.clone();
-        let _guard = scopeguard::guard(
-            (tracker_id, sstable_object_id_manager_clone),
-            |(tracker_id, sstable_object_id_manager)| {
-                sstable_object_id_manager.remove_watermark_object_id(tracker_id);
-            },
-        );
-
-        let group_label = compact_task.compaction_group_id.to_string();
-        let cur_level_label = compact_task.input_ssts[0].level_idx.to_string();
-        let select_table_infos = compact_task
-            .input_ssts
-            .iter()
-            .filter(|level| level.level_idx != compact_task.target_level)
-            .flat_map(|level| level.table_infos.iter())
-            .collect_vec();
-        let target_table_infos = compact_task
-            .input_ssts
-            .iter()
-            .filter(|level| level.level_idx == compact_task.target_level)
-            .flat_map(|level| level.table_infos.iter())
-            .collect_vec();
-        let select_size = select_table_infos
-            .iter()
-            .map(|table| table.file_size)
-            .sum::<u64>();
-        context
-            .compactor_metrics
-            .compact_read_current_level
-            .with_label_values(&[&group_label, &cur_level_label])
-            .inc_by(select_size);
-        context
-            .compactor_metrics
-            .compact_read_sstn_current_level
-            .with_label_values(&[&group_label, &cur_level_label])
-            .inc_by(select_table_infos.len() as u64);
-
-        let target_level_read_bytes = target_table_infos.iter().map(|t| t.file_size).sum::<u64>();
-        let next_level_label = compact_task.target_level.to_string();
-        context
-            .compactor_metrics
-            .compact_read_next_level
-            .with_label_values(&[&group_label, next_level_label.as_str()])
-            .inc_by(target_level_read_bytes);
-        context
-            .compactor_metrics
-            .compact_read_sstn_next_level
-            .with_label_values(&[&group_label, next_level_label.as_str()])
-            .inc_by(target_table_infos.len() as u64);
-
-        let timer = context
-            .compactor_metrics
-            .compact_task_duration
-            .with_label_values(&[
-                &group_label,
-                &compact_task.input_ssts[0].level_idx.to_string(),
-            ])
-            .start_timer();
-
-        let mut multi_filter = build_multi_compaction_filter(&compact_task);
-
-        let mut compact_table_ids = compact_task
-            .input_ssts
-            .iter()
-            .flat_map(|level| level.table_infos.iter())
-            .flat_map(|sst| sst.table_ids.clone())
-            .collect_vec();
-        compact_table_ids.sort();
-        compact_table_ids.dedup();
-
-        let existing_table_ids: HashSet<u32> =
-            HashSet::from_iter(compact_task.existing_table_ids.clone());
-        let compact_table_ids = HashSet::from_iter(
-            compact_table_ids
-                .into_iter()
-                .filter(|table_id| existing_table_ids.contains(table_id)),
-        );
-        let multi_filter_key_extractor = match context
-            .filter_key_extractor_manager
-            .acquire(compact_table_ids.clone())
-            .await
-        {
-            Err(e) => {
-                tracing::error!("Failed to fetch filter key extractor tables [{:?}], it may caused by some RPC error {:?}", compact_task.existing_table_ids, e);
-                let task_status = TaskStatus::ExecuteFailed;
-                return Self::compact_done(compact_task, context.clone(), vec![], task_status);
-            }
-            Ok(extractor) => extractor,
-        };
-
-        if let FilterKeyExtractorImpl::Multi(multi) = &multi_filter_key_extractor {
-            let found_tables = multi.get_existing_table_ids();
-            let removed_tables = compact_table_ids
-                .iter()
-                .filter(|table_id| !found_tables.contains(table_id))
-                .collect_vec();
-            if !removed_tables.is_empty() {
-                tracing::error!("Failed to fetch filter key extractor tables [{:?}. [{:?}] may be removed by meta-service. ", compact_table_ids, removed_tables);
-                let task_status = TaskStatus::ExecuteFailed;
-                return Self::compact_done(compact_task, context.clone(), vec![], task_status);
-            }
-        }
-
-        let multi_filter_key_extractor = Arc::new(multi_filter_key_extractor);
-
-        let mut task_status = TaskStatus::Success;
-        // skip sst related to non-existent able_id to reduce io
-        let sstable_infos = compact_task
-            .input_ssts
-            .iter()
-            .flat_map(|level| level.table_infos.iter())
-            .filter(|table_info| {
-                let table_ids = &table_info.table_ids;
-                table_ids
-                    .iter()
-                    .any(|table_id| existing_table_ids.contains(table_id))
-            })
-            .cloned()
-            .collect_vec();
-        let compaction_size = sstable_infos
-            .iter()
-            .map(|table_info| table_info.file_size)
-            .sum::<u64>();
-        match generate_splits(&sstable_infos, compaction_size, context.clone()).await {
-            Ok(splits) => {
-                if !splits.is_empty() {
-                    compact_task.splits = splits;
-                }
-            }
-
-            Err(e) => {
-                tracing::warn!("Failed to generate_splits {:#?}", e);
-                task_status = TaskStatus::ExecuteFailed;
-                return Self::compact_done(compact_task, context.clone(), vec![], task_status);
-            }
-        }
-
-        let compact_task_statistics = statistics_compact_task(&compact_task);
-        // Number of splits (key ranges) is equal to number of compaction tasks
-        let parallelism = compact_task.splits.len();
-        assert_ne!(parallelism, 0, "splits cannot be empty");
-        let mut output_ssts = Vec::with_capacity(parallelism);
-        let mut compaction_futures = vec![];
-        let mut abort_handles = vec![];
-        let task_progress_guard =
-            TaskProgressGuard::new(compact_task.task_id, context.task_progress_manager.clone());
-        let delete_range_agg = match CompactorRunner::build_delete_range_iter(
-            &sstable_infos,
-            &compactor_context.sstable_store,
-            &mut multi_filter,
-        )
-        .await
-        {
-            Ok(agg) => agg,
-            Err(err) => {
-                tracing::warn!("Failed to build delete range aggregator {:#?}", err);
-                task_status = TaskStatus::ExecuteFailed;
-                return Self::compact_done(compact_task, context.clone(), vec![], task_status);
-            }
-        };
-
-        let capacity = estimate_task_output_capacity(context.clone(), &compact_task);
-
-        let task_memory_capacity_with_parallelism = estimate_memory_for_compact_task(
-            &compact_task,
-            (context.storage_opts.block_size_kb as u64) * (1 << 10),
-            context
-                .storage_opts
-                .object_store_recv_buffer_size
-                .unwrap_or(6 * 1024 * 1024) as u64,
-            capacity as u64,
-            context.sstable_store.store().support_streaming_upload(),
-        ) * compact_task.splits.len() as u64;
-
-        tracing::info!(
-            "Ready to handle compaction group {} task: {} compact_task_statistics {:?} target_level {} compression_algorithm {:?} table_ids {:?} parallelism {} task_memory_capacity_with_parallelism {}",
-                compact_task.compaction_group_id,
-                compact_task.task_id,
-                compact_task_statistics,
-                compact_task.target_level,
-                compact_task.compression_algorithm,
-                compact_task.existing_table_ids,
-                parallelism,
-                task_memory_capacity_with_parallelism
-            );
-
-        // If the task does not have enough memory, it should cancel the task and let the meta
-        // reschedule it, so that it does not occupy the compactor's resources.
-        let memory_detector = context
-            .memory_limiter
-            .try_require_memory(task_memory_capacity_with_parallelism);
-        if memory_detector.is_none() {
-            tracing::warn!(
-                "Not enough memory to serve the task {} task_memory_capacity_with_parallelism {}  memory_usage {} memory_quota {}",
-                compact_task.task_id,
-                task_memory_capacity_with_parallelism,
-                context.memory_limiter.get_memory_usage(),
-                context.memory_limiter.quota()
-            );
-            task_status = TaskStatus::NoAvailResourceCanceled;
-            return Self::compact_done(compact_task, context.clone(), output_ssts, task_status);
-        }
-
-        context.compactor_metrics.compact_task_pending_num.inc();
-        for (split_index, _) in compact_task.splits.iter().enumerate() {
-            let filter = multi_filter.clone();
-            let multi_filter_key_extractor = multi_filter_key_extractor.clone();
-            let compactor_runner =
-                CompactorRunner::new(split_index, compactor_context.clone(), compact_task.clone());
-            let del_agg = delete_range_agg.clone();
-            let task_progress = task_progress_guard.progress.clone();
-            let runner = async move {
-                compactor_runner
-                    .run(filter, multi_filter_key_extractor, del_agg, task_progress)
-                    .await
-            };
-            let traced = match context.await_tree_reg.as_ref() {
-                None => runner.right_future(),
-                Some(await_tree_reg) => await_tree_reg
-                    .write()
-                    .register(
-                        format!("{}-{}", compact_task.task_id, split_index),
-                        format!(
-                            "Compaction Task {} Split {} ",
-                            compact_task.task_id, split_index
-                        ),
-                    )
-                    .instrument(runner)
-                    .left_future(),
-            };
-            let handle = tokio::spawn(traced);
-            abort_handles.push(handle.abort_handle());
-            compaction_futures.push(handle);
-        }
-
-        let mut buffered = stream::iter(compaction_futures).buffer_unordered(parallelism);
-        loop {
-            tokio::select! {
-                _ = &mut shutdown_rx => {
-                    tracing::warn!("Compaction task cancelled externally:\n{}", compact_task_to_string(&compact_task));
-                    task_status = TaskStatus::ManualCanceled;
-                    break;
-                }
-                future_result = buffered.next() => {
-                    match future_result {
-                        Some(Ok(Ok((split_index, ssts, compact_stat)))) => {
-                            output_ssts.push((split_index, ssts, compact_stat));
-                        }
-                        Some(Ok(Err(e))) => {
-                            task_status = TaskStatus::ExecuteFailed;
-                            tracing::warn!(
-                                "Compaction task {} failed with error: {:#?}",
-                                compact_task.task_id,
-                                e
-                            );
-                            break;
-                        }
-                        Some(Err(e)) => {
-                            task_status = TaskStatus::JoinHandleFailed;
-                            tracing::warn!(
-                                "Compaction task {} failed with join handle error: {:#?}",
-                                compact_task.task_id,
-                                e
-                            );
-                            break;
-                        }
-                        None => break,
-                    }
-                }
-            }
-        }
-
-        drop(memory_detector);
-
-        if task_status != TaskStatus::Success {
-            for abort_handle in abort_handles {
-                abort_handle.abort();
-            }
-            output_ssts.clear();
-        }
-        // Sort by split/key range index.
-        if !output_ssts.is_empty() {
-            output_ssts.sort_by_key(|(split_index, ..)| *split_index);
-        }
-
-        // After a compaction is done, mutate the compaction task.
-        let (compact_task, table_stats) =
-            Self::compact_done(compact_task, context.clone(), output_ssts, task_status);
-        let cost_time = timer.stop_and_record() * 1000.0;
-        tracing::info!(
-            "Finished compaction task in {:?}ms: {}",
-            cost_time,
-            compact_task_to_string(&compact_task)
-        );
-        context.compactor_metrics.compact_task_pending_num.dec();
-        for level in &compact_task.input_ssts {
-            for table in &level.table_infos {
-                context.sstable_store.delete_cache(table.get_object_id());
-            }
-        }
-        (compact_task, table_stats)
-    }
-
-    /// Fills in the compact task and tries to report the task result to meta node.
-    fn compact_done(
-        mut compact_task: CompactTask,
-        context: Arc<CompactorContext>,
-        output_ssts: Vec<CompactOutput>,
-        task_status: TaskStatus,
-    ) -> (CompactTask, HashMap<u32, TableStats>) {
-        let mut table_stats_map = TableStatsMap::default();
-        compact_task.set_task_status(task_status);
-        compact_task
-            .sorted_output_ssts
-            .reserve(compact_task.splits.len());
-        let mut compaction_write_bytes = 0;
-        for (
-            _,
-            ssts,
-            CompactionStatistics {
-                delta_drop_stat, ..
-            },
-        ) in output_ssts
-        {
-            add_table_stats_map(&mut table_stats_map, &delta_drop_stat);
-            for sst_info in ssts {
-                compaction_write_bytes += sst_info.file_size();
-                compact_task.sorted_output_ssts.push(sst_info.sst_info);
-            }
-        }
-
-        let group_label = compact_task.compaction_group_id.to_string();
-        let level_label = compact_task.target_level.to_string();
-        context
-            .compactor_metrics
-            .compact_write_bytes
-            .with_label_values(&[&group_label, level_label.as_str()])
-            .inc_by(compaction_write_bytes);
-        context
-            .compactor_metrics
-            .compact_write_sstn
-            .with_label_values(&[&group_label, level_label.as_str()])
-            .inc_by(compact_task.sorted_output_ssts.len() as u64);
-
-        (compact_task, table_stats_map)
-    }
-
-    /// The background compaction thread that receives compaction tasks from hummock compaction
-    /// manager and runs compaction tasks.
-    #[cfg_attr(coverage, no_coverage)]
-    pub fn start_compactor(
-        compactor_context: Arc<CompactorContext>,
-    ) -> (JoinHandle<()>, Sender<()>) {
-        let hummock_meta_client = compactor_context.hummock_meta_client.clone();
-        type CompactionShutdownMap = Arc<Mutex<HashMap<u64, Sender<()>>>>;
-        let (shutdown_tx, mut shutdown_rx) = tokio::sync::oneshot::channel();
-        let stream_retry_interval = Duration::from_secs(30);
-        let task_progress = compactor_context.task_progress_manager.clone();
-        let periodic_event_update_interval = Duration::from_millis(1000);
-        let cpu_core_num = compactor_context.compaction_executor.worker_num() as u32;
-        let mut system =
-            System::new_with_specifics(RefreshKind::new().with_cpu(CpuRefreshKind::everything()));
-        let pid = sysinfo::get_current_pid().unwrap();
-        let running_task_count = compactor_context.running_task_count.clone();
-        let pull_task_ack = Arc::new(AtomicBool::new(true));
-
-        assert_ge!(
-            compactor_context.storage_opts.compactor_max_task_multiplier,
-            0.0
-        );
-        let max_pull_task_count = (cpu_core_num as f32
-            * compactor_context.storage_opts.compactor_max_task_multiplier)
-            .ceil() as u32;
-
-        let join_handle = tokio::spawn(async move {
-            let shutdown_map = CompactionShutdownMap::default();
-            let mut min_interval = tokio::time::interval(stream_retry_interval);
-            let mut periodic_event_interval = tokio::time::interval(periodic_event_update_interval);
-            let mut workload_collect_interval = tokio::time::interval(Duration::from_secs(60));
-
-            // This outer loop is to recreate stream.
-            'start_stream: loop {
-                // reset state
-                pull_task_ack.store(true, Ordering::SeqCst);
-                tokio::select! {
-                    // Wait for interval.
-                    _ = min_interval.tick() => {},
-                    // Shutdown compactor.
-                    _ = &mut shutdown_rx => {
-                        tracing::info!("Compactor is shutting down");
-                        return;
-                    }
-                }
-
-                let (request_sender, response_event_stream) =
-                    match hummock_meta_client.subscribe_compaction_event().await {
-                        Ok((request_sender, response_event_stream)) => {
-                            tracing::debug!("Succeeded subscribe_compaction_event.");
-                            (request_sender, response_event_stream)
-                        }
-
-                        Err(e) => {
-                            tracing::warn!(
-                            "Subscribing to compaction tasks failed with error: {}. Will retry.",
-                            e
-                        );
-                            continue 'start_stream;
-                        }
-                    };
-
-                pin_mut!(response_event_stream);
-
-                let executor = compactor_context.compaction_executor.clone();
-                let mut last_workload = CompactorWorkload::default();
-
-                // This inner loop is to consume stream or report task progress.
-                let mut event_loop_iteration_now = Instant::now();
-                'consume_stream: loop {
-                    {
-                        // report
-                        compactor_context
-                            .compactor_metrics
-                            .compaction_event_loop_iteration_latency
-                            .observe(event_loop_iteration_now.elapsed().as_millis() as _);
-                        event_loop_iteration_now = Instant::now();
-                    }
-
-                    let running_task_count = running_task_count.clone();
-                    let pull_task_ack = pull_task_ack.clone();
-                    let request_sender = request_sender.clone();
-                    let event: Option<Result<SubscribeCompactionEventResponse, _>> = tokio::select! {
-                        _ = periodic_event_interval.tick() => {
-                            let mut progress_list = Vec::new();
-                            for (&task_id, progress) in task_progress.lock().iter() {
-                                progress_list.push(CompactTaskProgress {
-                                    task_id,
-                                    num_ssts_sealed: progress.num_ssts_sealed.load(Ordering::Relaxed),
-                                    num_ssts_uploaded: progress.num_ssts_uploaded.load(Ordering::Relaxed),
-                                    num_progress_key: progress.num_progress_key.load(Ordering::Relaxed),
-                                    num_pending_read_io: progress.num_pending_read_io.load(Ordering::Relaxed) as u64,
-                                    num_pending_write_io: progress.num_pending_write_io.load(Ordering::Relaxed) as u64,
-                                });
-                            }
-
-                            if let Err(e) = request_sender.send(SubscribeCompactionEventRequest {
-                                event: Some(RequestEvent::HeartBeat(
-                                    HeartBeat {
-                                        progress: progress_list
-                                    }
-                                )),
-                                create_at: SystemTime::now()
-                                    .duration_since(std::time::UNIX_EPOCH)
-                                    .expect("Clock may have gone backwards")
-                                    .as_millis() as u64,
-                            }) {
-                                tracing::warn!("Failed to report task progress. {e:?}");
-                                // re subscribe stream
-                                continue 'start_stream;
-                            }
-
-
-                            let mut pending_pull_task_count = 0;
-                            if pull_task_ack.load(Ordering::SeqCst) {
-                                // reset pending_pull_task_count when all pending task had been refill
-                                pending_pull_task_count = {
-                                    assert_ge!(max_pull_task_count, running_task_count.load(Ordering::SeqCst));
-                                    max_pull_task_count - running_task_count.load(Ordering::SeqCst)
-                                };
-
-                                if pending_pull_task_count > 0 {
-                                    if let Err(e) = request_sender.send(SubscribeCompactionEventRequest {
-                                        event: Some(RequestEvent::PullTask(
-                                            PullTask {
-                                                pull_task_count: pending_pull_task_count,
-                                            }
-                                        )),
-                                        create_at: SystemTime::now()
-                                            .duration_since(std::time::UNIX_EPOCH)
-                                            .expect("Clock may have gone backwards")
-                                            .as_millis() as u64,
-                                    }) {
-                                        tracing::warn!("Failed to pull task {e:?}");
-
-                                        // re subscribe stream
-                                        continue 'start_stream;
-                                    } else {
-                                        pull_task_ack.store(false, Ordering::SeqCst);
-                                    }
-                                }
-                            }
-
-                            tracing::info!(
-                                cpu = %last_workload.cpu,
-                                running_task_count = %running_task_count.load(Ordering::Relaxed),
-                                pull_task_ack = %pull_task_ack.load(Ordering::Relaxed),
-                                pending_pull_task_count = %pending_pull_task_count
-                            );
-
-                            continue;
-                        }
-
-                        _ = workload_collect_interval.tick() => {
-                            let refresh_result = system.refresh_process_specifics(pid, ProcessRefreshKind::new().with_cpu());
-                            debug_assert!(refresh_result);
-                            let cpu = if let Some(process) = system.process(pid) {
-                                process.cpu_usage().div(cpu_core_num as f32) as u32
-                            } else {
-                                tracing::warn!("fail to get process pid {:?}", pid);
-                                0
-                            };
-
-                            tracing::debug!("compactor cpu usage {cpu}");
-                            let workload = CompactorWorkload {
-                                cpu,
-                            };
-
-                            last_workload = workload.clone();
-
-                            continue;
-                        }
-
-                        event = response_event_stream.next() => {
-                            event
-                        }
-
-                        _ = &mut shutdown_rx => {
-                            tracing::info!("Compactor is shutting down");
-                            return
-                        }
-                    };
-
-                    match event {
-                        Some(Ok(SubscribeCompactionEventResponse { event, create_at })) => {
-                            let event = match event {
-                                Some(event) => event,
-                                None => continue 'consume_stream,
-                            };
-                            let shutdown = shutdown_map.clone();
-                            let context = compactor_context.clone();
-                            let consumed_latency_ms = SystemTime::now()
-                                .duration_since(std::time::UNIX_EPOCH)
-                                .expect("Clock may have gone backwards")
-                                .as_millis()
-                                as u64
-                                - create_at;
-                            context
-                                .compactor_metrics
-                                .compaction_event_consumed_latency
-                                .observe(consumed_latency_ms as _);
-
-                            let meta_client = hummock_meta_client.clone();
-                            executor.spawn(async move {
-                                let running_task_count = running_task_count.clone();
-                                match event {
-                                    ResponseEvent::CompactTask(compact_task)  => {
-                                        running_task_count.fetch_add(1, Ordering::SeqCst);
-                                        let (tx, rx) = tokio::sync::oneshot::channel();
-                                        let task_id = compact_task.task_id;
-                                        shutdown.lock().unwrap().insert(task_id, tx);
-                                        let (compact_task, table_stats) = Compactor::compact(context, compact_task, rx).await;
-                                        shutdown.lock().unwrap().remove(&task_id);
-                                        running_task_count.fetch_sub(1, Ordering::SeqCst);
-
-                                        if let Err(e) = request_sender.send(SubscribeCompactionEventRequest {
-                                            event: Some(RequestEvent::ReportTask(
-                                                ReportTask {
-                                                    compact_task: Some(compact_task),
-                                                    table_stats_change:to_prost_table_stats_map(table_stats),
-                                                }
-                                            )),
-                                            create_at: SystemTime::now()
-                                                .duration_since(std::time::UNIX_EPOCH)
-                                                .expect("Clock may have gone backwards")
-                                                .as_millis() as u64,
-                                        }) {
-                                            tracing::warn!("Failed to report task {task_id:?} . {e:?}");
-                                        }
-                                    }
-                                    ResponseEvent::VacuumTask(vacuum_task) => {
-                                        Vacuum::vacuum(
-                                            vacuum_task,
-                                            context.sstable_store.clone(),
-                                            meta_client,
-                                        )
-                                        .await;
-                                    }
-                                    ResponseEvent::FullScanTask(full_scan_task) => {
-                                        Vacuum::full_scan(
-                                            full_scan_task,
-                                            context.sstable_store.clone(),
-                                            meta_client,
-                                        )
-                                        .await;
-                                    }
-                                    ResponseEvent::ValidationTask(validation_task) => {
-                                        validate_ssts(
-                                            validation_task,
-                                            context.sstable_store.clone(),
-                                        )
-                                        .await;
-                                    }
-                                    ResponseEvent::CancelCompactTask(cancel_compact_task) => {
-                                        if let Some(tx) = shutdown
-                                            .lock()
-                                            .unwrap()
-                                            .remove(&cancel_compact_task.task_id)
-                                        {
-                                            if tx.send(()).is_err() {
-                                                tracing::warn!(
-                                                    "Cancellation of compaction task failed. task_id: {}",
-                                                    cancel_compact_task.task_id
-                                                );
-                                            }
-                                        } else {
-                                            tracing::warn!(
-                                                    "Attempting to cancel non-existent compaction task. task_id: {}",
-                                                    cancel_compact_task.task_id
-                                                );
-                                        }
-                                    }
-
-                                    ResponseEvent::PullTaskAck(_pull_task_ack) => {
-                                        // set flag
-                                        pull_task_ack.store(true, Ordering::SeqCst);
-                                    }
-                                }
-                            });
-                        }
-                        Some(Err(e)) => {
-                            tracing::warn!("Failed to consume stream. {}", e.message());
-                            continue 'start_stream;
-                        }
-                        _ => {
-                            // The stream is exhausted
-                            continue 'start_stream;
-                        }
-                    }
-                }
-            }
-        });
-
-        (join_handle, shutdown_tx)
-    }
-
-    pub async fn compact_and_build_sst<F>(
-        sst_builder: &mut CapacitySplitTableBuilder<F>,
-        del_agg: Arc<CompactionDeleteRanges>,
-        task_config: &TaskConfig,
-        compactor_metrics: Arc<CompactorMetrics>,
-        mut iter: impl HummockIterator<Direction = Forward>,
-        mut compaction_filter: impl CompactionFilter,
-        task_progress: Option<Arc<TaskProgress>>,
-    ) -> HummockResult<CompactionStatistics>
-    where
-        F: TableBuilderFactory,
-    {
-        let mut del_iter = del_agg.iter();
-        if !task_config.key_range.left.is_empty() {
-            let full_key = FullKey::decode(&task_config.key_range.left);
-            iter.seek(full_key)
-                .verbose_instrument_await("iter_seek")
-                .await?;
-            del_iter.seek(full_key.user_key);
-            if !task_config.gc_delete_keys
-                && del_iter.is_valid()
-                && del_iter.earliest_epoch() != HummockEpoch::MAX
-            {
-                sst_builder
-                    .add_monotonic_delete(MonotonicDeleteEvent {
-                        event_key: PointRange::from_user_key(full_key.user_key.to_vec(), false),
-                        new_epoch: del_iter.earliest_epoch(),
-                    })
-                    .await?;
-            }
-        } else {
-            iter.rewind().verbose_instrument_await("rewind").await?;
-            del_iter.rewind();
-        };
-
-        let end_key = if task_config.key_range.right.is_empty() {
-            FullKey::default()
-        } else {
-            FullKey::decode(&task_config.key_range.right).to_vec()
-        };
-        let max_key = end_key.to_ref();
-
-        let mut last_key = FullKey::default();
-        let mut watermark_can_see_last_key = false;
-        let mut user_key_last_delete_epoch = HummockEpoch::MAX;
-        let mut local_stats = StoreLocalStatistic::default();
-
-        // Keep table stats changes due to dropping KV.
-        let mut table_stats_drop = TableStatsMap::default();
-        let mut last_table_stats = TableStats::default();
-        let mut last_table_id = None;
-        let mut compaction_statistics = CompactionStatistics::default();
-        let mut progress_key_num: u64 = 0;
-        const PROGRESS_KEY_INTERVAL: u64 = 100;
-        while iter.is_valid() {
-            progress_key_num += 1;
-
-            if let Some(task_progress) = task_progress.as_ref() && progress_key_num >= PROGRESS_KEY_INTERVAL {
-                task_progress.inc_progress_key(progress_key_num);
-                progress_key_num = 0;
-            }
-
-            let mut iter_key = iter.key();
-            compaction_statistics.iter_total_key_counts += 1;
-
-            let mut is_new_user_key =
-                last_key.is_empty() || iter_key.user_key != last_key.user_key.as_ref();
-
-            let mut drop = false;
-            let epoch = iter_key.epoch;
-            let value = iter.value();
-            if is_new_user_key {
-                if !max_key.is_empty() && iter_key >= max_key {
-                    break;
-                }
-                last_key.set(iter_key);
-                watermark_can_see_last_key = false;
-                user_key_last_delete_epoch = HummockEpoch::MAX;
-                if value.is_delete() {
-                    local_stats.skip_delete_key_count += 1;
-                }
-            } else {
-                local_stats.skip_multi_version_key_count += 1;
-            }
-
-            if last_table_id.map_or(true, |last_table_id| {
-                last_table_id != last_key.user_key.table_id.table_id
-            }) {
-                if let Some(last_table_id) = last_table_id.take() {
-                    table_stats_drop.insert(last_table_id, std::mem::take(&mut last_table_stats));
-                }
-                last_table_id = Some(last_key.user_key.table_id.table_id);
-            }
-
-            let target_extended_user_key = PointRange::from_user_key(iter_key.user_key, false);
-            while del_iter.is_valid() && del_iter.key().as_ref().le(&target_extended_user_key) {
-                del_iter.update_range();
-                if !task_config.gc_delete_keys {
-                    sst_builder
-                        .add_monotonic_delete(MonotonicDeleteEvent {
-                            event_key: del_iter.key().clone(),
-                            new_epoch: del_iter.earliest_epoch(),
-                        })
-                        .await?;
-                }
-                del_iter.next();
-            }
-            let earliest_range_delete_which_can_see_iter_key =
-                del_iter.earliest_delete_since(epoch);
-            assert_eq!(
-                earliest_range_delete_which_can_see_iter_key,
-                HummockEpoch::MAX
-            );
-
-            // Among keys with same user key, only retain keys which satisfy `epoch` >= `watermark`.
-            // If there is no keys whose epoch is equal or greater than `watermark`, keep the latest
-            // key which satisfies `epoch` < `watermark`
-            // in our design, frontend avoid to access keys which had be deleted, so we dont
-            // need to consider the epoch when the compaction_filter match (it
-            // means that mv had drop)
-            if (epoch <= task_config.watermark && task_config.gc_delete_keys && value.is_delete())
-                || (epoch < task_config.watermark
-                    && (watermark_can_see_last_key
-                        || earliest_range_delete_which_can_see_iter_key <= task_config.watermark))
-            {
-                drop = true;
-            }
-
-            if !drop && compaction_filter.should_delete(iter_key) {
-                drop = true;
-            }
-
-            if epoch <= task_config.watermark {
-                watermark_can_see_last_key = true;
-            }
-            if drop {
-                compaction_statistics.iter_drop_key_counts += 1;
-
-                let should_count = match task_config.stats_target_table_ids.as_ref() {
-                    Some(target_table_ids) => {
-                        target_table_ids.contains(&last_key.user_key.table_id.table_id)
-                    }
-                    None => true,
-                };
-                if should_count {
-                    last_table_stats.total_key_count -= 1;
-                    last_table_stats.total_key_size -= last_key.encoded_len() as i64;
-                    last_table_stats.total_value_size -= iter.value().encoded_len() as i64;
-                }
-                iter.next()
-                    .verbose_instrument_await("iter_next_in_drop")
-                    .await?;
-                continue;
-            }
-
-            if value.is_delete() {
-                user_key_last_delete_epoch = epoch;
-            } else if earliest_range_delete_which_can_see_iter_key < user_key_last_delete_epoch {
-                debug_assert!(
-                    iter_key.epoch < earliest_range_delete_which_can_see_iter_key
-                        && earliest_range_delete_which_can_see_iter_key
-                            < user_key_last_delete_epoch
-                );
-                user_key_last_delete_epoch = earliest_range_delete_which_can_see_iter_key;
-
-                // In each SST, since a union set of delete ranges is constructed and thus original
-                // delete ranges are replaced with the union set and not used in read, we lose exact
-                // information about whether a key is deleted by a delete range in
-                // the same SST. Therefore we need to construct a corresponding
-                // delete key to represent this.
-                iter_key.epoch = earliest_range_delete_which_can_see_iter_key;
-                sst_builder
-                    .add_full_key(iter_key, HummockValue::Delete, is_new_user_key)
-                    .verbose_instrument_await("add_full_key_delete")
-                    .await?;
-                last_table_stats.total_key_count += 1;
-                last_table_stats.total_key_size += iter_key.encoded_len() as i64;
-                last_table_stats.total_value_size += 1;
-                iter_key.epoch = epoch;
-                is_new_user_key = false;
-            }
-
-            // Don't allow two SSTs to share same user key
-            sst_builder
-                .add_full_key(iter_key, value, is_new_user_key)
-                .verbose_instrument_await("add_full_key")
-                .await?;
-
-            iter.next().verbose_instrument_await("iter_next").await?;
-        }
-
-        if !task_config.gc_delete_keys {
-            let extended_largest_user_key =
-                PointRange::from_user_key(end_key.user_key.clone(), false);
-            while del_iter.is_valid() {
-                if !extended_largest_user_key.is_empty()
-                    && del_iter.key().ge(&extended_largest_user_key)
-                {
-                    sst_builder
-                        .add_monotonic_delete(MonotonicDeleteEvent {
-                            event_key: extended_largest_user_key,
-                            new_epoch: HummockEpoch::MAX,
-                        })
-                        .await?;
-                    break;
-                }
-                del_iter.update_range();
-                sst_builder
-                    .add_monotonic_delete(MonotonicDeleteEvent {
-                        event_key: del_iter.key().clone(),
-                        new_epoch: del_iter.earliest_epoch(),
-                    })
-                    .await?;
-                del_iter.next();
-            }
-        }
-
-        if let Some(task_progress) = task_progress.as_ref() && progress_key_num > 0 {
-            // Avoid losing the progress_key_num in the last Interval
-            task_progress.inc_progress_key(progress_key_num);
-        }
-
-        if let Some(last_table_id) = last_table_id.take() {
-            table_stats_drop.insert(last_table_id, std::mem::take(&mut last_table_stats));
-        }
-        iter.collect_local_statistic(&mut local_stats);
-        local_stats.report_compactor(compactor_metrics.as_ref());
-        compaction_statistics.delta_drop_stat = table_stats_drop;
-
-        Ok(compaction_statistics)
-    }
-}
-
-impl Compactor {
-=======
->>>>>>> e8f62d6d
     /// Create a new compactor.
     pub fn new(
         context: CompactorContext,
