// Copyright 2023 RisingWave Labs
//
// Licensed under the Apache License, Version 2.0 (the "License");
// you may not use this file except in compliance with the License.
// You may obtain a copy of the License at
//
//     http://www.apache.org/licenses/LICENSE-2.0
//
// Unless required by applicable law or agreed to in writing, software
// distributed under the License is distributed on an "AS IS" BASIS,
// WITHOUT WARRANTIES OR CONDITIONS OF ANY KIND, either express or implied.
// See the License for the specific language governing permissions and
// limitations under the License.

use std::collections::{HashMap, HashSet};
use std::sync::Arc;

use await_tree::InstrumentAwait;
use bytes::Bytes;
use futures::{stream, FutureExt, StreamExt};
use itertools::Itertools;
use risingwave_hummock_sdk::compact::{
    compact_task_to_string, estimate_memory_for_compact_task, statistics_compact_task,
};
use risingwave_hummock_sdk::key::{FullKey, PointRange};
use risingwave_hummock_sdk::key_range::{KeyRange, KeyRangeCommon};
use risingwave_hummock_sdk::table_stats::{add_table_stats_map, TableStats, TableStatsMap};
use risingwave_hummock_sdk::{can_concat, HummockEpoch};
use risingwave_pb::hummock::compact_task::{TaskStatus, TaskType};
use risingwave_pb::hummock::{BloomFilterType, CompactTask, LevelType};
use tokio::sync::oneshot::Receiver;

use super::task_progress::TaskProgress;
use super::{CompactionStatistics, TaskConfig};
use crate::filter_key_extractor::{FilterKeyExtractorImpl, FilterKeyExtractorManager};
use crate::hummock::compactor::compaction_utils::{
    build_multi_compaction_filter, estimate_task_output_capacity, generate_splits,
};
use crate::hummock::compactor::iterator::ConcatSstableIterator;
use crate::hummock::compactor::task_progress::TaskProgressGuard;
use crate::hummock::compactor::{
    fast_compactor_runner, CompactOutput, CompactionFilter, Compactor, CompactorContext,
};
use crate::hummock::iterator::{
    Forward, ForwardMergeRangeIterator, HummockIterator, UnorderedMergeIteratorInner,
};
use crate::hummock::multi_builder::{CapacitySplitTableBuilder, TableBuilderFactory};
use crate::hummock::value::HummockValue;
use crate::hummock::{
    BlockedXor16FilterBuilder, CachePolicy, CompactionDeleteRangeIterator, CompressionAlgorithm,
    GetObjectId, HummockResult, MonotonicDeleteEvent, SstableBuilderOptions,
    SstableDeleteRangeIterator, SstableStoreRef,
};
use crate::monitor::{CompactorMetrics, StoreLocalStatistic};

pub struct CompactorRunner {
    compact_task: CompactTask,
    compactor: Compactor,
    sstable_store: SstableStoreRef,
    key_range: KeyRange,
    split_index: usize,
}

impl CompactorRunner {
    pub fn new(
        split_index: usize,
        context: CompactorContext,
        task: CompactTask,
        object_id_getter: Box<dyn GetObjectId>,
    ) -> Self {
        let mut options: SstableBuilderOptions = context.storage_opts.as_ref().into();
        options.compression_algorithm = match task.compression_algorithm {
            0 => CompressionAlgorithm::None,
            1 => CompressionAlgorithm::Lz4,
            _ => CompressionAlgorithm::Zstd,
        };

        options.capacity = estimate_task_output_capacity(context.clone(), &task);
        let kv_count = task
            .input_ssts
            .iter()
            .flat_map(|level| level.table_infos.iter())
            .map(|sst| sst.total_key_count)
            .sum::<u64>() as usize;
        let use_block_based_filter =
            BlockedXor16FilterBuilder::is_kv_count_too_large(kv_count) || task.target_level > 0;

        let key_range = KeyRange {
            left: Bytes::copy_from_slice(task.splits[split_index].get_left()),
            right: Bytes::copy_from_slice(task.splits[split_index].get_right()),
            right_exclusive: true,
        };

        let compactor = Compactor::new(
            context.clone(),
            options,
            TaskConfig {
                key_range: key_range.clone(),
                cache_policy: CachePolicy::NotFill,
                gc_delete_keys: task.gc_delete_keys,
                watermark: task.watermark,
                stats_target_table_ids: Some(HashSet::from_iter(task.existing_table_ids.clone())),
                task_type: task.task_type(),
                is_target_l0_or_lbase: task.target_level == 0
                    || task.target_level == task.base_level,
                split_by_table: task.split_by_state_table,
                split_weight_by_vnode: task.split_weight_by_vnode,
                use_block_based_filter,
            },
            object_id_getter,
        );

        Self {
            compactor,
            compact_task: task,
            sstable_store: context.sstable_store,
            key_range,
            split_index,
        }
    }

    pub async fn run(
        &self,
        compaction_filter: impl CompactionFilter,
        filter_key_extractor: Arc<FilterKeyExtractorImpl>,
        task_progress: Arc<TaskProgress>,
    ) -> HummockResult<CompactOutput> {
        let (iter, del_iter) = self.build_sst_iter(task_progress.clone()).await?;
        let (ssts, compaction_stat) = self
            .compactor
            .compact_key_range(
                iter,
                compaction_filter,
                del_iter,
                filter_key_extractor,
                Some(task_progress),
                Some(self.compact_task.task_id),
                Some(self.split_index),
            )
            .await?;
        Ok((self.split_index, ssts, compaction_stat))
    }

<<<<<<< HEAD
=======
    // This is a clippy bug, see https://github.com/rust-lang/rust-clippy/issues/11380.
    // TODO: remove `allow` here after the issued is closed.
    #[expect(clippy::needless_pass_by_ref_mut)]
    pub async fn build_delete_range_iter<F: CompactionFilter>(
        sstable_infos: &Vec<SstableInfo>,
        sstable_store: &SstableStoreRef,
        filter: &mut F,
    ) -> HummockResult<Arc<CompactionDeleteRanges>> {
        let mut builder = CompactionDeleteRangesBuilder::default();
        let mut local_stats = StoreLocalStatistic::default();

        for table_info in sstable_infos {
            if table_info.range_tombstone_count > 0 {
                let table = sstable_store.sstable(table_info, &mut local_stats).await?;
                let mut range_tombstone_list =
                    table.value().meta.monotonic_tombstone_events.clone();
                range_tombstone_list.iter_mut().for_each(|tombstone| {
                    if filter.should_delete(FullKey::from_user_key(
                        tombstone.event_key.left_user_key.as_ref(),
                        tombstone.new_epoch,
                    )) {
                        tombstone.new_epoch = HummockEpoch::MAX;
                    }
                });
                builder.add_delete_events(range_tombstone_list);
            }
        }

        let aggregator = builder.build_for_compaction();
        Ok(aggregator)
    }

>>>>>>> d64d2fab
    /// Build the merge iterator based on the given input ssts.
    async fn build_sst_iter(
        &self,
        task_progress: Arc<TaskProgress>,
    ) -> HummockResult<(
        impl HummockIterator<Direction = Forward>,
        CompactionDeleteRangeIterator,
    )> {
        let mut table_iters = Vec::new();
        let mut local_stats = StoreLocalStatistic::default();
        let compact_io_retry_time = self
            .compactor
            .context
            .storage_opts
            .compact_iter_recreate_timeout_ms;
        let mut del_iter = ForwardMergeRangeIterator::new(HummockEpoch::MAX);

        for level in &self.compact_task.input_ssts {
            if level.table_infos.is_empty() {
                continue;
            }

            // Do not need to filter the table because manager has done it.
            if level.level_type == LevelType::Nonoverlapping as i32 {
                debug_assert!(can_concat(&level.table_infos));
                let tables = level
                    .table_infos
                    .iter()
                    .filter(|table_info| {
                        let key_range = KeyRange::from(table_info.key_range.as_ref().unwrap());
                        let table_ids = &table_info.table_ids;
                        let exist_table = table_ids.iter().any(|table_id| {
                            self.compact_task.existing_table_ids.contains(table_id)
                        });

                        self.key_range.full_key_overlap(&key_range) && exist_table
                    })
                    .cloned()
                    .collect_vec();
                let delete_range_ssts = tables
                    .iter()
                    .filter(|sst| sst.range_tombstone_count > 0)
                    .cloned()
                    .collect_vec();
                if !delete_range_ssts.is_empty() {
                    del_iter.add_concat_iter(delete_range_ssts, self.sstable_store.clone());
                }
                table_iters.push(ConcatSstableIterator::new(
                    self.compact_task.existing_table_ids.clone(),
                    tables,
                    self.compactor.task_config.key_range.clone(),
                    self.sstable_store.clone(),
                    task_progress.clone(),
                    compact_io_retry_time,
                ));
            } else {
                for table_info in &level.table_infos {
                    let key_range = KeyRange::from(table_info.key_range.as_ref().unwrap());
                    let table_ids = &table_info.table_ids;
                    let exist_table = table_ids
                        .iter()
                        .any(|table_id| self.compact_task.existing_table_ids.contains(table_id));

                    if !self.key_range.full_key_overlap(&key_range) || !exist_table {
                        continue;
                    }
                    if table_info.range_tombstone_count > 0 {
                        let table = self
                            .sstable_store
                            .sstable(table_info, &mut local_stats)
                            .await?;
                        del_iter.add_sst_iter(SstableDeleteRangeIterator::new(table));
                    }
                    table_iters.push(ConcatSstableIterator::new(
                        self.compact_task.existing_table_ids.clone(),
                        vec![table_info.clone()],
                        self.compactor.task_config.key_range.clone(),
                        self.sstable_store.clone(),
                        task_progress.clone(),
                        compact_io_retry_time,
                    ));
                }
            }
        }
        Ok((
            UnorderedMergeIteratorInner::for_compactor(table_iters),
            CompactionDeleteRangeIterator::new(del_iter),
        ))
    }
}

/// Handles a compaction task and reports its status to hummock manager.
/// Always return `Ok` and let hummock manager handle errors.
pub async fn compact(
    compactor_context: CompactorContext,
    mut compact_task: CompactTask,
    mut shutdown_rx: Receiver<()>,
    object_id_getter: Box<dyn GetObjectId>,
    filter_key_extractor_manager: FilterKeyExtractorManager,
) -> (CompactTask, HashMap<u32, TableStats>) {
    let context = compactor_context.clone();
    let group_label = compact_task.compaction_group_id.to_string();
    let cur_level_label = compact_task.input_ssts[0].level_idx.to_string();
    let select_table_infos = compact_task
        .input_ssts
        .iter()
        .filter(|level| level.level_idx != compact_task.target_level)
        .flat_map(|level| level.table_infos.iter())
        .collect_vec();
    let target_table_infos = compact_task
        .input_ssts
        .iter()
        .filter(|level| level.level_idx == compact_task.target_level)
        .flat_map(|level| level.table_infos.iter())
        .collect_vec();
    let select_size = select_table_infos
        .iter()
        .map(|table| table.file_size)
        .sum::<u64>();
    context
        .compactor_metrics
        .compact_read_current_level
        .with_label_values(&[&group_label, &cur_level_label])
        .inc_by(select_size);
    context
        .compactor_metrics
        .compact_read_sstn_current_level
        .with_label_values(&[&group_label, &cur_level_label])
        .inc_by(select_table_infos.len() as u64);

    let target_level_read_bytes = target_table_infos.iter().map(|t| t.file_size).sum::<u64>();
    let next_level_label = compact_task.target_level.to_string();
    context
        .compactor_metrics
        .compact_read_next_level
        .with_label_values(&[&group_label, next_level_label.as_str()])
        .inc_by(target_level_read_bytes);
    context
        .compactor_metrics
        .compact_read_sstn_next_level
        .with_label_values(&[&group_label, next_level_label.as_str()])
        .inc_by(target_table_infos.len() as u64);

    let timer = context
        .compactor_metrics
        .compact_task_duration
        .with_label_values(&[
            &group_label,
            &compact_task.input_ssts[0].level_idx.to_string(),
        ])
        .start_timer();

    let multi_filter = build_multi_compaction_filter(&compact_task);

    let mut compact_table_ids = compact_task
        .input_ssts
        .iter()
        .flat_map(|level| level.table_infos.iter())
        .flat_map(|sst| sst.table_ids.clone())
        .collect_vec();
    compact_table_ids.sort();
    compact_table_ids.dedup();
    let single_table = compact_table_ids.len() == 1;

    let existing_table_ids: HashSet<u32> =
        HashSet::from_iter(compact_task.existing_table_ids.clone());
    let compact_table_ids = HashSet::from_iter(
        compact_table_ids
            .into_iter()
            .filter(|table_id| existing_table_ids.contains(table_id)),
    );
    let multi_filter_key_extractor = match filter_key_extractor_manager
        .acquire(compact_table_ids.clone())
        .await
    {
        Err(e) => {
            tracing::error!("Failed to fetch filter key extractor tables [{:?}], it may caused by some RPC error {:?}", compact_task.existing_table_ids, e);
            let task_status = TaskStatus::ExecuteFailed;
            return compact_done(compact_task, context.clone(), vec![], task_status);
        }
        Ok(extractor) => extractor,
    };

    if let FilterKeyExtractorImpl::Multi(multi) = &multi_filter_key_extractor {
        let found_tables = multi.get_existing_table_ids();
        let removed_tables = compact_table_ids
            .iter()
            .filter(|table_id| !found_tables.contains(table_id))
            .collect_vec();
        if !removed_tables.is_empty() {
            tracing::error!("Failed to fetch filter key extractor tables [{:?}. [{:?}] may be removed by meta-service. ", compact_table_ids, removed_tables);
            let task_status = TaskStatus::ExecuteFailed;
            return compact_done(compact_task, context.clone(), vec![], task_status);
        }
    }

    let multi_filter_key_extractor = Arc::new(multi_filter_key_extractor);
    let has_tombstone = compact_task
        .input_ssts
        .iter()
        .flat_map(|level| level.table_infos.iter())
        .any(|sst| sst.range_tombstone_count > 0);
    let has_ttl = compact_task
        .table_options
        .iter()
        .any(|(_, table_option)| table_option.retention_seconds > 0);
    let mut task_status = TaskStatus::Success;
    // skip sst related to non-existent able_id to reduce io
    let sstable_infos = compact_task
        .input_ssts
        .iter()
        .flat_map(|level| level.table_infos.iter())
        .filter(|table_info| {
            let table_ids = &table_info.table_ids;
            table_ids
                .iter()
                .any(|table_id| existing_table_ids.contains(table_id))
        })
        .cloned()
        .collect_vec();
    let compaction_size = sstable_infos
        .iter()
        .map(|table_info| table_info.file_size)
        .sum::<u64>();
    let all_ssts_are_blocked_filter = sstable_infos
        .iter()
        .all(|table_info| table_info.bloom_filter_kind() == BloomFilterType::Blocked);
    let optimize_by_copy_block = context.storage_opts.enable_fast_compaction
        && all_ssts_are_blocked_filter
        && !has_tombstone
        && !has_ttl
        && single_table
        && compact_task.target_level > 0
        && compact_task.input_ssts.len() == 2
        && compact_task.task_type() == TaskType::Dynamic;
    if !optimize_by_copy_block {
        match generate_splits(&sstable_infos, compaction_size, context.clone()).await {
            Ok(splits) => {
                if !splits.is_empty() {
                    compact_task.splits = splits;
                }
            }
            Err(e) => {
                tracing::warn!("Failed to generate_splits {:#?}", e);
                task_status = TaskStatus::ExecuteFailed;
                return compact_done(compact_task, context.clone(), vec![], task_status);
            }
        }
    }
    let compact_task_statistics = statistics_compact_task(&compact_task);
    // Number of splits (key ranges) is equal to number of compaction tasks
    let parallelism = compact_task.splits.len();
    assert_ne!(parallelism, 0, "splits cannot be empty");
    let mut output_ssts = Vec::with_capacity(parallelism);
    let mut compaction_futures = vec![];
    let mut abort_handles = vec![];
    let task_progress_guard =
        TaskProgressGuard::new(compact_task.task_id, context.task_progress_manager.clone());

    let capacity = estimate_task_output_capacity(context.clone(), &compact_task);

    let task_memory_capacity_with_parallelism = estimate_memory_for_compact_task(
        &compact_task,
        (context.storage_opts.block_size_kb as u64) * (1 << 10),
        context
            .storage_opts
            .object_store_recv_buffer_size
            .unwrap_or(6 * 1024 * 1024) as u64,
        capacity as u64,
        context.sstable_store.store().support_streaming_upload(),
    ) * compact_task.splits.len() as u64;

    tracing::info!(
        "Ready to handle compaction group {} task: {} compact_task_statistics {:?} target_level {} compression_algorithm {:?} table_ids {:?} parallelism {} task_memory_capacity_with_parallelism {}, enable fast runner: {}",
            compact_task.compaction_group_id,
            compact_task.task_id,
            compact_task_statistics,
            compact_task.target_level,
            compact_task.compression_algorithm,
            compact_task.existing_table_ids,
            parallelism,
            task_memory_capacity_with_parallelism,
            optimize_by_copy_block
    );

    // If the task does not have enough memory, it should cancel the task and let the meta
    // reschedule it, so that it does not occupy the compactor's resources.
    let memory_detector = context
        .memory_limiter
        .try_require_memory(task_memory_capacity_with_parallelism);
    if memory_detector.is_none() {
        tracing::warn!(
                "Not enough memory to serve the task {} task_memory_capacity_with_parallelism {}  memory_usage {} memory_quota {}",
                compact_task.task_id,
                task_memory_capacity_with_parallelism,
                context.memory_limiter.get_memory_usage(),
                context.memory_limiter.quota()
            );
        task_status = TaskStatus::NoAvailResourceCanceled;
        return compact_done(compact_task, context.clone(), output_ssts, task_status);
    }

    context.compactor_metrics.compact_task_pending_num.inc();
    if optimize_by_copy_block {
        let runner = fast_compactor_runner::CompactorRunner::new(
            context.clone(),
            compact_task.clone(),
            multi_filter_key_extractor.clone(),
            object_id_getter.clone(),
            task_progress_guard.progress.clone(),
        );
        match runner.run().await {
            Ok(ssts) => {
                output_ssts.push((0, ssts, CompactionStatistics::default()));
            }
            Err(e) => {
                task_status = TaskStatus::ExecuteFailed;
                tracing::warn!(
                    "Compaction task {} failed with error: {:#?}",
                    compact_task.task_id,
                    e
                );
            }
        }

        context.compactor_metrics.compact_task_pending_num.dec();
        // After a compaction is done, mutate the compaction task.
        let (compact_task, table_stats) =
            compact_done(compact_task, context.clone(), output_ssts, task_status);
        let cost_time = timer.stop_and_record() * 1000.0;
        tracing::info!(
            "Finished compaction task in {:?}ms: {}",
            cost_time,
            compact_task_to_string(&compact_task)
        );
        return (compact_task, table_stats);
    }
    for (split_index, _) in compact_task.splits.iter().enumerate() {
        let filter = multi_filter.clone();
        let multi_filter_key_extractor = multi_filter_key_extractor.clone();
        let compactor_runner = CompactorRunner::new(
            split_index,
            compactor_context.clone(),
            compact_task.clone(),
            object_id_getter.clone(),
        );
        let task_progress = task_progress_guard.progress.clone();
        let runner = async move {
            compactor_runner
                .run(filter, multi_filter_key_extractor, task_progress)
                .await
        };
        let traced = match context.await_tree_reg.as_ref() {
            None => runner.right_future(),
            Some(await_tree_reg) => await_tree_reg
                .write()
                .register(
                    format!("{}-{}", compact_task.task_id, split_index),
                    format!(
                        "Compaction Task {} Split {} ",
                        compact_task.task_id, split_index
                    ),
                )
                .instrument(runner)
                .left_future(),
        };
        let handle = tokio::spawn(traced);
        abort_handles.push(handle.abort_handle());
        compaction_futures.push(handle);
    }

    let mut buffered = stream::iter(compaction_futures).buffer_unordered(parallelism);
    loop {
        tokio::select! {
            _ = &mut shutdown_rx => {
                tracing::warn!("Compaction task cancelled externally:\n{}", compact_task_to_string(&compact_task));
                task_status = TaskStatus::ManualCanceled;
                break;
            }
            future_result = buffered.next() => {
                match future_result {
                    Some(Ok(Ok((split_index, ssts, compact_stat)))) => {
                        output_ssts.push((split_index, ssts, compact_stat));
                    }
                    Some(Ok(Err(e))) => {
                        task_status = TaskStatus::ExecuteFailed;
                        tracing::warn!(
                            "Compaction task {} failed with error: {:#?}",
                            compact_task.task_id,
                            e
                        );
                        break;
                    }
                    Some(Err(e)) => {
                        task_status = TaskStatus::JoinHandleFailed;
                        tracing::warn!(
                            "Compaction task {} failed with join handle error: {:#?}",
                            compact_task.task_id,
                            e
                        );
                        break;
                    }
                    None => break,
                }
            }
        }
    }

    drop(memory_detector);

    if task_status != TaskStatus::Success {
        for abort_handle in abort_handles {
            abort_handle.abort();
        }
        output_ssts.clear();
    }
    // Sort by split/key range index.
    if !output_ssts.is_empty() {
        output_ssts.sort_by_key(|(split_index, ..)| *split_index);
    }

    // After a compaction is done, mutate the compaction task.
    let (compact_task, table_stats) =
        compact_done(compact_task, context.clone(), output_ssts, task_status);
    let cost_time = timer.stop_and_record() * 1000.0;
    tracing::info!(
        "Finished compaction task in {:?}ms: {}",
        cost_time,
        compact_task_to_string(&compact_task)
    );
    context.compactor_metrics.compact_task_pending_num.dec();
    for level in &compact_task.input_ssts {
        for table in &level.table_infos {
            context.sstable_store.delete_cache(table.get_object_id());
        }
    }
    (compact_task, table_stats)
}

/// Fills in the compact task and tries to report the task result to meta node.
fn compact_done(
    mut compact_task: CompactTask,
    context: CompactorContext,
    output_ssts: Vec<CompactOutput>,
    task_status: TaskStatus,
) -> (CompactTask, HashMap<u32, TableStats>) {
    let mut table_stats_map = TableStatsMap::default();
    compact_task.set_task_status(task_status);
    compact_task
        .sorted_output_ssts
        .reserve(compact_task.splits.len());
    let mut compaction_write_bytes = 0;
    for (
        _,
        ssts,
        CompactionStatistics {
            delta_drop_stat, ..
        },
    ) in output_ssts
    {
        add_table_stats_map(&mut table_stats_map, &delta_drop_stat);
        for sst_info in ssts {
            compaction_write_bytes += sst_info.file_size();
            compact_task.sorted_output_ssts.push(sst_info.sst_info);
        }
    }

    let group_label = compact_task.compaction_group_id.to_string();
    let level_label = compact_task.target_level.to_string();
    context
        .compactor_metrics
        .compact_write_bytes
        .with_label_values(&[&group_label, level_label.as_str()])
        .inc_by(compaction_write_bytes);
    context
        .compactor_metrics
        .compact_write_sstn
        .with_label_values(&[&group_label, level_label.as_str()])
        .inc_by(compact_task.sorted_output_ssts.len() as u64);

    (compact_task, table_stats_map)
}

pub async fn compact_and_build_sst<F>(
    sst_builder: &mut CapacitySplitTableBuilder<F>,
    mut del_iter: CompactionDeleteRangeIterator,
    task_config: &TaskConfig,
    compactor_metrics: Arc<CompactorMetrics>,
    mut iter: impl HummockIterator<Direction = Forward>,
    mut compaction_filter: impl CompactionFilter,
    task_progress: Option<Arc<TaskProgress>>,
) -> HummockResult<CompactionStatistics>
where
    F: TableBuilderFactory,
{
    if !task_config.key_range.left.is_empty() {
        let full_key = FullKey::decode(&task_config.key_range.left);
        iter.seek(full_key)
            .verbose_instrument_await("iter_seek")
            .await?;
        del_iter.seek(full_key.user_key).await?;
        if !task_config.gc_delete_keys
            && del_iter.is_valid()
            && del_iter.earliest_epoch() != HummockEpoch::MAX
        {
            sst_builder
                .add_monotonic_delete(MonotonicDeleteEvent {
                    event_key: PointRange::from_user_key(full_key.user_key.to_vec(), false),
                    new_epoch: del_iter.earliest_epoch(),
                })
                .await?;
        }
    } else {
        iter.rewind().verbose_instrument_await("rewind").await?;
        del_iter.rewind().await?;
    };

    let end_key = if task_config.key_range.right.is_empty() {
        FullKey::default()
    } else {
        FullKey::decode(&task_config.key_range.right).to_vec()
    };
    let max_key = end_key.to_ref();

    let mut last_key = FullKey::default();
    let mut watermark_can_see_last_key = false;
    let mut user_key_last_delete_epoch = HummockEpoch::MAX;
    let mut local_stats = StoreLocalStatistic::default();

    // Keep table stats changes due to dropping KV.
    let mut table_stats_drop = TableStatsMap::default();
    let mut last_table_stats = TableStats::default();
    let mut last_table_id = None;
    let mut compaction_statistics = CompactionStatistics::default();
    let mut progress_key_num: u64 = 0;
    const PROGRESS_KEY_INTERVAL: u64 = 100;
    while iter.is_valid() {
        progress_key_num += 1;

        if let Some(task_progress) = task_progress.as_ref() && progress_key_num >= PROGRESS_KEY_INTERVAL {
            task_progress.inc_progress_key(progress_key_num);
            progress_key_num = 0;
        }

        let mut iter_key = iter.key();
        compaction_statistics.iter_total_key_counts += 1;

        let mut is_new_user_key =
            last_key.is_empty() || iter_key.user_key != last_key.user_key.as_ref();

        let mut drop = false;
        let epoch = iter_key.epoch;
        let value = iter.value();
        if is_new_user_key {
            if !max_key.is_empty() && iter_key >= max_key {
                break;
            }
            last_key.set(iter_key);
            watermark_can_see_last_key = false;
            user_key_last_delete_epoch = HummockEpoch::MAX;
            if value.is_delete() {
                local_stats.skip_delete_key_count += 1;
            }
        } else {
            local_stats.skip_multi_version_key_count += 1;
        }

        if last_table_id.map_or(true, |last_table_id| {
            last_table_id != last_key.user_key.table_id.table_id
        }) {
            if let Some(last_table_id) = last_table_id.take() {
                table_stats_drop.insert(last_table_id, std::mem::take(&mut last_table_stats));
            }
            last_table_id = Some(last_key.user_key.table_id.table_id);
        }

        let target_extended_user_key = PointRange::from_user_key(iter_key.user_key, false);
        while del_iter.is_valid() && del_iter.key().as_ref().le(&target_extended_user_key) {
            let event_key = del_iter.key().to_vec();
            del_iter.next().await?;
            if !task_config.gc_delete_keys {
                sst_builder
                    .add_monotonic_delete(MonotonicDeleteEvent {
                        new_epoch: del_iter.earliest_epoch(),
                        event_key,
                    })
                    .await?;
            }
<<<<<<< HEAD
=======
            del_iter.next();
            progress_key_num += 1;
            if let Some(task_progress) = task_progress.as_ref() && progress_key_num >= PROGRESS_KEY_INTERVAL {
                task_progress.inc_progress_key(progress_key_num);
                progress_key_num = 0;
            }
>>>>>>> d64d2fab
        }

        let earliest_range_delete_which_can_see_iter_key = del_iter.earliest_delete_since(epoch);

        // Among keys with same user key, only retain keys which satisfy `epoch` >= `watermark`.
        // If there is no keys whose epoch is equal or greater than `watermark`, keep the latest
        // key which satisfies `epoch` < `watermark`
        // in our design, frontend avoid to access keys which had be deleted, so we dont
        // need to consider the epoch when the compaction_filter match (it
        // means that mv had drop)
        if (epoch <= task_config.watermark && task_config.gc_delete_keys && value.is_delete())
            || (epoch < task_config.watermark
                && (watermark_can_see_last_key
                    || earliest_range_delete_which_can_see_iter_key <= task_config.watermark))
        {
            drop = true;
        }

        if !drop && compaction_filter.should_delete(iter_key) {
            drop = true;
        }

        if epoch <= task_config.watermark {
            watermark_can_see_last_key = true;
        }
        if drop {
            compaction_statistics.iter_drop_key_counts += 1;

            let should_count = match task_config.stats_target_table_ids.as_ref() {
                Some(target_table_ids) => {
                    target_table_ids.contains(&last_key.user_key.table_id.table_id)
                }
                None => true,
            };
            if should_count {
                last_table_stats.total_key_count -= 1;
                last_table_stats.total_key_size -= last_key.encoded_len() as i64;
                last_table_stats.total_value_size -= iter.value().encoded_len() as i64;
            }
            iter.next()
                .verbose_instrument_await("iter_next_in_drop")
                .await?;
            continue;
        }

        if value.is_delete() {
            user_key_last_delete_epoch = epoch;
        } else if earliest_range_delete_which_can_see_iter_key < user_key_last_delete_epoch {
            debug_assert!(
                iter_key.epoch < earliest_range_delete_which_can_see_iter_key
                    && earliest_range_delete_which_can_see_iter_key < user_key_last_delete_epoch
            );
            user_key_last_delete_epoch = earliest_range_delete_which_can_see_iter_key;

            // In each SST, since a union set of delete ranges is constructed and thus original
            // delete ranges are replaced with the union set and not used in read, we lose exact
            // information about whether a key is deleted by a delete range in
            // the same SST. Therefore we need to construct a corresponding
            // delete key to represent this.
            iter_key.epoch = earliest_range_delete_which_can_see_iter_key;
            sst_builder
                .add_full_key(iter_key, HummockValue::Delete, is_new_user_key)
                .verbose_instrument_await("add_full_key_delete")
                .await?;
            last_table_stats.total_key_count += 1;
            last_table_stats.total_key_size += iter_key.encoded_len() as i64;
            last_table_stats.total_value_size += 1;
            iter_key.epoch = epoch;
            is_new_user_key = false;
        }

        // Don't allow two SSTs to share same user key
        sst_builder
            .add_full_key(iter_key, value, is_new_user_key)
            .verbose_instrument_await("add_full_key")
            .await?;

        iter.next().verbose_instrument_await("iter_next").await?;
    }

    if !task_config.gc_delete_keys {
        let extended_largest_user_key = PointRange::from_user_key(end_key.user_key.clone(), false);

        let end_key_ref = extended_largest_user_key.as_ref();
        while del_iter.is_valid() {
            if !end_key_ref.is_empty() && del_iter.key().ge(&end_key_ref) {
                sst_builder
                    .add_monotonic_delete(MonotonicDeleteEvent {
                        event_key: extended_largest_user_key,
                        new_epoch: HummockEpoch::MAX,
                    })
                    .await?;
                break;
            }
            let event_key = del_iter.key().to_vec();
            del_iter.next().await?;
            sst_builder
                .add_monotonic_delete(MonotonicDeleteEvent {
                    new_epoch: del_iter.earliest_epoch(),
                    event_key,
                })
                .await?;
<<<<<<< HEAD
=======
            del_iter.next();
            progress_key_num += 1;
            if let Some(task_progress) = task_progress.as_ref() && progress_key_num >= PROGRESS_KEY_INTERVAL {
                task_progress.inc_progress_key(progress_key_num);
                progress_key_num = 0;
            }
>>>>>>> d64d2fab
        }
    }

    if let Some(task_progress) = task_progress.as_ref() && progress_key_num > 0 {
        // Avoid losing the progress_key_num in the last Interval
        task_progress.inc_progress_key(progress_key_num);
    }

    if let Some(last_table_id) = last_table_id.take() {
        table_stats_drop.insert(last_table_id, std::mem::take(&mut last_table_stats));
    }
    iter.collect_local_statistic(&mut local_stats);
    local_stats.report_compactor(compactor_metrics.as_ref());
    compaction_statistics.delta_drop_stat = table_stats_drop;

    Ok(compaction_statistics)
}

#[cfg(test)]
mod tests {
    use std::collections::HashSet;

    use risingwave_common::catalog::TableId;
    use risingwave_hummock_sdk::key::UserKey;
    use risingwave_pb::hummock::InputLevel;

    use super::*;
    use crate::hummock::compactor::StateCleanUpCompactionFilter;
    use crate::hummock::iterator::test_utils::mock_sstable_store;
<<<<<<< HEAD
    use crate::hummock::test_utils::{
        default_builder_opt_for_test, gen_test_sstable_impl, gen_test_sstable_with_range_tombstone,
    };
=======
    use crate::hummock::test_utils::{default_builder_opt_for_test, gen_test_sstable_impl};
>>>>>>> d64d2fab
    use crate::hummock::{create_monotonic_events, DeleteRangeTombstone, Xor16FilterBuilder};

    #[tokio::test]
    async fn test_delete_range_aggregator_with_filter() {
        let sstable_store = mock_sstable_store();
        let kv_pairs = vec![];
        let range_tombstones = vec![
            DeleteRangeTombstone::new_for_test(
                TableId::new(1),
                b"abc".to_vec(),
                b"cde".to_vec(),
                1,
            ),
            DeleteRangeTombstone::new_for_test(
                TableId::new(2),
                b"abc".to_vec(),
                b"def".to_vec(),
                1,
            ),
        ];
        let mut sstable_info_1 = gen_test_sstable_impl::<Bytes, Xor16FilterBuilder>(
            default_builder_opt_for_test(),
            1,
            kv_pairs.clone().into_iter(),
            range_tombstones.clone(),
            sstable_store.clone(),
            CachePolicy::NotFill,
        )
        .await;
        sstable_info_1.table_ids = vec![1];

<<<<<<< HEAD
        let mut sstable_info_2 = gen_test_sstable_impl::<_, Xor16FilterBuilder>(
=======
        let mut sstable_info_2 = gen_test_sstable_impl::<Bytes, Xor16FilterBuilder>(
>>>>>>> d64d2fab
            default_builder_opt_for_test(),
            2,
            kv_pairs.into_iter(),
            range_tombstones.clone(),
            sstable_store.clone(),
            CachePolicy::NotFill,
        )
        .await;
        sstable_info_2.table_ids = vec![2];

        let compact_task = CompactTask {
            input_ssts: vec![InputLevel {
                level_idx: 0,
                level_type: 0,
                table_infos: vec![sstable_info_1, sstable_info_2],
            }],
            existing_table_ids: vec![2],
            ..Default::default()
        };
        let mut state_clean_up_filter = StateCleanUpCompactionFilter::new(HashSet::from_iter(
            compact_task.existing_table_ids.clone(),
        ));

        let sstable_infos = compact_task
            .input_ssts
            .iter()
            .flat_map(|level| level.table_infos.iter())
            .filter(|table_info| {
                let table_ids = &table_info.table_ids;
                table_ids
                    .iter()
                    .any(|table_id| compact_task.existing_table_ids.contains(table_id))
            })
            .cloned()
            .collect_vec();

        let mut iter = ForwardMergeRangeIterator::new(HummockEpoch::MAX);
        iter.add_concat_iter(sstable_infos, sstable_store);

        let ret = CompactionDeleteRangeIterator::new(iter)
            .get_tombstone_between(
                UserKey::<Bytes>::default().as_ref(),
                UserKey::<Bytes>::default().as_ref(),
            )
            .await
            .unwrap();
        let ret = ret
            .into_iter()
            .filter(|event| {
                !state_clean_up_filter.should_delete(FullKey::from_user_key(
                    event.event_key.left_user_key.as_ref(),
                    event.new_epoch,
                ))
            })
            .collect_vec();

        assert_eq!(
            ret,
            create_monotonic_events(vec![range_tombstones[1].clone()])
        );
    }
}<|MERGE_RESOLUTION|>--- conflicted
+++ resolved
@@ -141,41 +141,6 @@
         Ok((self.split_index, ssts, compaction_stat))
     }
 
-<<<<<<< HEAD
-=======
-    // This is a clippy bug, see https://github.com/rust-lang/rust-clippy/issues/11380.
-    // TODO: remove `allow` here after the issued is closed.
-    #[expect(clippy::needless_pass_by_ref_mut)]
-    pub async fn build_delete_range_iter<F: CompactionFilter>(
-        sstable_infos: &Vec<SstableInfo>,
-        sstable_store: &SstableStoreRef,
-        filter: &mut F,
-    ) -> HummockResult<Arc<CompactionDeleteRanges>> {
-        let mut builder = CompactionDeleteRangesBuilder::default();
-        let mut local_stats = StoreLocalStatistic::default();
-
-        for table_info in sstable_infos {
-            if table_info.range_tombstone_count > 0 {
-                let table = sstable_store.sstable(table_info, &mut local_stats).await?;
-                let mut range_tombstone_list =
-                    table.value().meta.monotonic_tombstone_events.clone();
-                range_tombstone_list.iter_mut().for_each(|tombstone| {
-                    if filter.should_delete(FullKey::from_user_key(
-                        tombstone.event_key.left_user_key.as_ref(),
-                        tombstone.new_epoch,
-                    )) {
-                        tombstone.new_epoch = HummockEpoch::MAX;
-                    }
-                });
-                builder.add_delete_events(range_tombstone_list);
-            }
-        }
-
-        let aggregator = builder.build_for_compaction();
-        Ok(aggregator)
-    }
-
->>>>>>> d64d2fab
     /// Build the merge iterator based on the given input ssts.
     async fn build_sst_iter(
         &self,
@@ -764,15 +729,12 @@
                     })
                     .await?;
             }
-<<<<<<< HEAD
-=======
-            del_iter.next();
+
             progress_key_num += 1;
             if let Some(task_progress) = task_progress.as_ref() && progress_key_num >= PROGRESS_KEY_INTERVAL {
                 task_progress.inc_progress_key(progress_key_num);
                 progress_key_num = 0;
             }
->>>>>>> d64d2fab
         }
 
         let earliest_range_delete_which_can_see_iter_key = del_iter.earliest_delete_since(epoch);
@@ -875,15 +837,11 @@
                     event_key,
                 })
                 .await?;
-<<<<<<< HEAD
-=======
-            del_iter.next();
             progress_key_num += 1;
             if let Some(task_progress) = task_progress.as_ref() && progress_key_num >= PROGRESS_KEY_INTERVAL {
                 task_progress.inc_progress_key(progress_key_num);
                 progress_key_num = 0;
             }
->>>>>>> d64d2fab
         }
     }
 
@@ -913,13 +871,9 @@
     use super::*;
     use crate::hummock::compactor::StateCleanUpCompactionFilter;
     use crate::hummock::iterator::test_utils::mock_sstable_store;
-<<<<<<< HEAD
     use crate::hummock::test_utils::{
         default_builder_opt_for_test, gen_test_sstable_impl, gen_test_sstable_with_range_tombstone,
     };
-=======
-    use crate::hummock::test_utils::{default_builder_opt_for_test, gen_test_sstable_impl};
->>>>>>> d64d2fab
     use crate::hummock::{create_monotonic_events, DeleteRangeTombstone, Xor16FilterBuilder};
 
     #[tokio::test]
@@ -951,11 +905,8 @@
         .await;
         sstable_info_1.table_ids = vec![1];
 
-<<<<<<< HEAD
-        let mut sstable_info_2 = gen_test_sstable_impl::<_, Xor16FilterBuilder>(
-=======
+
         let mut sstable_info_2 = gen_test_sstable_impl::<Bytes, Xor16FilterBuilder>(
->>>>>>> d64d2fab
             default_builder_opt_for_test(),
             2,
             kv_pairs.into_iter(),
