// Copyright 2023 RisingWave Labs
//
// Licensed under the Apache License, Version 2.0 (the "License");
// you may not use this file except in compliance with the License.
// You may obtain a copy of the License at
//
//     http://www.apache.org/licenses/LICENSE-2.0
//
// Unless required by applicable law or agreed to in writing, software
// distributed under the License is distributed on an "AS IS" BASIS,
// WITHOUT WARRANTIES OR CONDITIONS OF ANY KIND, either express or implied.
// See the License for the specific language governing permissions and
// limitations under the License.

use std::collections::HashMap;
use std::future::Future;
use std::io::Write;
use std::path::PathBuf;
use std::sync::Arc;
use std::time::Duration;
use std::vec::Vec;

use anyhow::{anyhow, bail, Result};
use clap::Parser;
use futures::channel::{mpsc, oneshot};
use futures::future::join_all;
use futures::{SinkExt, StreamExt};
use itertools::Itertools;
use madsim::net::ipvs::*;
use madsim::runtime::{Handle, NodeHandle};
use rand::seq::SliceRandom;
use rand::Rng;
use risingwave_common::config::MAX_CONNECTION_WINDOW_SIZE;
use risingwave_common::util::addr::HostAddr;
use risingwave_pb::common::WorkerType;
use risingwave_pb::meta::cluster_service_client::ClusterServiceClient;
use risingwave_pb::meta::{DeleteWorkerNodeRequest, ListAllNodesRequest};
use risingwave_rpc_client;
use risingwave_rpc_client::error::RpcError;
use sqllogictest::AsyncDB;
use tonic::transport::{Channel, Endpoint};

use crate::client::RisingWave;

/// The path to the configuration file for the cluster.
#[derive(Clone, Debug)]
pub enum ConfigPath {
    /// A regular path pointing to a external configuration file.
    Regular(String),
    /// A temporary path pointing to a configuration file created at runtime.
    Temp(Arc<tempfile::TempPath>),
}

impl ConfigPath {
    fn as_str(&self) -> &str {
        match self {
            ConfigPath::Regular(s) => s,
            ConfigPath::Temp(p) => p.as_os_str().to_str().unwrap(),
        }
    }
}

/// RisingWave cluster configuration.
#[derive(Debug, Clone)]
pub struct Configuration {
    /// The path to configuration file.
    ///
    /// Empty string means using the default config.
    pub config_path: ConfigPath,

    /// The number of frontend nodes.
    pub frontend_nodes: usize,

    /// The number of compute nodes.
    pub compute_nodes: usize,

    /// The number of meta nodes.
    pub meta_nodes: usize,

    /// The number of compactor nodes.
    pub compactor_nodes: usize,

    /// The number of CPU cores for each compute node.
    ///
    /// This determines worker_node_parallelism.
    pub compute_node_cores: usize,

    /// The probability of etcd request timeout.
    pub etcd_timeout_rate: f32,

    /// Path to etcd data file.
    pub etcd_data_path: Option<PathBuf>,
}

impl Configuration {
    /// Returns the config for scale test.
    pub fn for_scale() -> Self {
        // Embed the config file and create a temporary file at runtime. The file will be deleted
        // automatically when it's dropped.
        let config_path = {
            let mut file =
                tempfile::NamedTempFile::new().expect("failed to create temp config file");
            file.write_all(include_bytes!("risingwave-scale.toml"))
                .expect("failed to write config file");
            file.into_temp_path()
        };

        Configuration {
            config_path: ConfigPath::Temp(config_path.into()),
            frontend_nodes: 2,
            compute_nodes: 3,
            meta_nodes: 3,
            compactor_nodes: 2,
            compute_node_cores: 2,
            etcd_timeout_rate: 0.0,
            etcd_data_path: None,
        }
    }
}

/// A risingwave cluster.
///
/// # Nodes
///
/// | Name           | IP            |
/// | -------------- | ------------- |
/// | meta-x         | 192.168.1.x   |
/// | frontend-x     | 192.168.2.x   |
/// | compute-x      | 192.168.3.x   |
/// | compactor-x    | 192.168.4.x   |
/// | etcd           | 192.168.10.1  |
/// | kafka-broker   | 192.168.11.1  |
/// | kafka-producer | 192.168.11.2  |
/// | s3             | 192.168.12.1  |
/// | client         | 192.168.100.1 |
/// | ctl            | 192.168.101.1 |
pub struct Cluster {
    config: Configuration,
    handle: Handle,
    pub(crate) client: NodeHandle,
    pub(crate) ctl: NodeHandle,
}

impl Cluster {
    /// Start a RisingWave cluster for testing.
    ///
    /// This function should be called exactly once in a test.
    pub async fn start(conf: Configuration) -> Result<Self> {
        let handle = madsim::runtime::Handle::current();
        println!("seed = {}", handle.seed());
        println!("{:#?}", conf);

        // setup DNS and load balance
        let net = madsim::net::NetSim::current();
        net.add_dns_record("etcd", "192.168.10.1".parse().unwrap());
        for i in 1..=conf.meta_nodes {
            net.add_dns_record(
                &format!("meta-{i}"),
                format!("192.168.1.{i}").parse().unwrap(),
            );
        }

        net.add_dns_record("frontend", "192.168.2.0".parse().unwrap());
        net.global_ipvs().add_service(
            ServiceAddr::Tcp("192.168.2.0:4566".into()),
            Scheduler::RoundRobin,
        );
        for i in 1..=conf.frontend_nodes {
            net.global_ipvs().add_server(
                ServiceAddr::Tcp("192.168.2.0:4566".into()),
                &format!("192.168.2.{i}:4566"),
            )
        }

        // etcd node
        let etcd_data = conf
            .etcd_data_path
            .as_ref()
            .map(|path| std::fs::read_to_string(path).unwrap());
        handle
            .create_node()
            .name("etcd")
            .ip("192.168.10.1".parse().unwrap())
            .init(move || {
                let addr = "0.0.0.0:2388".parse().unwrap();
                let mut builder =
                    etcd_client::SimServer::builder().timeout_rate(conf.etcd_timeout_rate);
                if let Some(data) = &etcd_data {
                    builder = builder.load(data.clone());
                }
                builder.serve(addr)
            })
            .build();

        // kafka broker
        handle
            .create_node()
            .name("kafka-broker")
            .ip("192.168.11.1".parse().unwrap())
            .init(move || async move {
                rdkafka::SimBroker::default()
                    .serve("0.0.0.0:29092".parse().unwrap())
                    .await
            })
            .build();

        // s3
        handle
            .create_node()
            .name("s3")
            .ip("192.168.12.1".parse().unwrap())
            .init(move || async move {
                aws_sdk_s3::server::SimServer::default()
                    .with_bucket("hummock001")
                    .serve("0.0.0.0:9301".parse().unwrap())
                    .await
            })
            .build();

        // wait for the service to be ready
        tokio::time::sleep(std::time::Duration::from_secs(1)).await;

        let mut meta_addrs = vec![];
        for i in 1..=conf.meta_nodes {
            meta_addrs.push(format!("http://meta-{i}:5690"));
        }
        std::env::set_var("RW_META_ADDR", meta_addrs.join(","));

        // meta node
        for i in 1..=conf.meta_nodes {
            let opts = risingwave_meta::MetaNodeOpts::parse_from([
                "meta-node",
                "--config-path",
                conf.config_path.as_str(),
                "--listen-addr",
                "0.0.0.0:5690",
                "--advertise-addr",
                &format!("meta-{i}:5690"),
                "--backend",
                "etcd",
                "--etcd-endpoints",
                "etcd:2388",
                "--state-store",
                "hummock+minio://hummockadmin:hummockadmin@192.168.12.1:9301/hummock001",
                "--data-directory",
                "hummock_001",
            ]);
            handle
                .create_node()
                .name(format!("meta-{i}"))
                .ip([192, 168, 1, i as u8].into())
                .init(move || risingwave_meta::start(opts.clone()))
                .build();
        }

        // wait for the service to be ready
        tokio::time::sleep(std::time::Duration::from_secs(15)).await;

        // frontend node
        for i in 1..=conf.frontend_nodes {
            let opts = risingwave_frontend::FrontendOpts::parse_from([
                "frontend-node",
                "--config-path",
                conf.config_path.as_str(),
                "--listen-addr",
                "0.0.0.0:4566",
                "--advertise-addr",
                &format!("192.168.2.{i}:4566"),
            ]);
            handle
                .create_node()
                .name(format!("frontend-{i}"))
                .ip([192, 168, 2, i as u8].into())
                .init(move || risingwave_frontend::start(opts.clone()))
                .build();
        }

        // compute node
        for i in 1..=conf.compute_nodes {
            let opts = risingwave_compute::ComputeNodeOpts::parse_from([
                "compute-node",
                "--config-path",
                conf.config_path.as_str(),
                "--listen-addr",
                "0.0.0.0:5688",
                "--advertise-addr",
                &format!("192.168.3.{i}:5688"),
                "--total-memory-bytes",
                "6979321856",
                "--parallelism",
                &conf.compute_node_cores.to_string(),
            ]);
            handle
                .create_node()
                .name(format!("compute-{i}"))
                .ip([192, 168, 3, i as u8].into())
                .cores(conf.compute_node_cores)
                .init(move || risingwave_compute::start(opts.clone()))
                .build();
        }

        // compactor node
        for i in 1..=conf.compactor_nodes {
            let opts = risingwave_compactor::CompactorOpts::parse_from([
                "compactor-node",
                "--config-path",
                conf.config_path.as_str(),
                "--listen-addr",
                "0.0.0.0:6660",
                "--advertise-addr",
                &format!("192.168.4.{i}:6660"),
            ]);
            handle
                .create_node()
                .name(format!("compactor-{i}"))
                .ip([192, 168, 4, i as u8].into())
                .init(move || risingwave_compactor::start(opts.clone()))
                .build();
        }

        // wait for the service to be ready
        tokio::time::sleep(Duration::from_secs(15)).await;

        // client
        let client = handle
            .create_node()
            .name("client")
            .ip([192, 168, 100, 1].into())
            .build();

        // risectl
        let ctl = handle
            .create_node()
            .name("ctl")
            .ip([192, 168, 101, 1].into())
            .build();

        Ok(Self {
            config: conf,
            handle,
            client,
            ctl,
        })
    }

    pub fn add_compute_node(&mut self, number_of_nodes: usize) {
        // compute node
        for i in self.config.compute_nodes + 1..=self.config.compute_nodes + number_of_nodes {
            let opts = risingwave_compute::ComputeNodeOpts::parse_from([
                "compute-node",
                "--config-path",
                self.config.config_path.as_str(),
                "--listen-addr",
                "0.0.0.0:5688",
                "--advertise-addr",
                &format!("192.168.3.{i}:5688"),
                "--total-memory-bytes",
                "6979321856",
                "--parallelism",
                &self.config.compute_node_cores.to_string(),
            ]);
            self.handle
                .create_node()
                .name(format!("compute-{i}"))
                .ip([192, 168, 3, i as u8].into())
                .cores(self.config.compute_node_cores)
                .init(move || risingwave_compute::start(opts.clone()))
                .build();
        }
        self.config.compute_nodes += number_of_nodes;
    }

    /// Start a SQL session on the client node.
    pub fn start_session(&mut self) -> Session {
        let (query_tx, mut query_rx) = mpsc::channel::<SessionRequest>(0);

        self.client.spawn(async move {
            let mut client = RisingWave::connect("frontend".into(), "dev".into()).await?;

            while let Some((sql, tx)) = query_rx.next().await {
                let result = client
                    .run(&sql)
                    .await
                    .map(|output| match output {
                        sqllogictest::DBOutput::Rows { rows, .. } => rows
                            .into_iter()
                            .map(|row| {
                                row.into_iter()
                                    .map(|v| v.to_string())
                                    .collect::<Vec<_>>()
                                    .join(" ")
                            })
                            .collect::<Vec<_>>()
                            .join("\n"),
                        _ => "".to_string(),
                    })
                    .map_err(Into::into);

                let _ = tx.send(result);
            }

            Ok::<_, anyhow::Error>(())
        });

        Session { query_tx }
    }

    /// Run a SQL query on a **new** session of the client node.
    ///
    /// This is a convenience method that creates a new session and runs the query on it. If you
    /// want to run multiple queries on the same session, use `start_session` and `Session::run`.
    pub async fn run(&mut self, sql: impl Into<String>) -> Result<String> {
        self.start_session().run(sql).await
    }

    /// Run a future on the client node.
    pub async fn run_on_client<F>(&self, future: F) -> F::Output
    where
        F: Future + Send + 'static,
        F::Output: Send + 'static,
    {
        self.client.spawn(future).await.unwrap()
    }

    /// Run a SQL query from the client and wait until the condition is met.
    pub async fn wait_until(
        &mut self,
        sql: impl Into<String> + Clone,
        mut p: impl FnMut(&str) -> bool,
        interval: Duration,
        timeout: Duration,
    ) -> Result<String> {
        let fut = async move {
            let mut interval = madsim::time::interval(interval);
            loop {
                interval.tick().await;
                let result = self.run(sql.clone()).await?;
                if p(&result) {
                    return Ok::<_, anyhow::Error>(result);
                }
            }
        };

        match madsim::time::timeout(timeout, fut).await {
            Ok(r) => Ok(r?),
            Err(_) => bail!("wait_until timeout"),
        }
    }

    /// Run a SQL query from the client and wait until the return result is not empty.
    pub async fn wait_until_non_empty(
        &mut self,
        sql: &str,
        interval: Duration,
        timeout: Duration,
    ) -> Result<String> {
        self.wait_until(sql, |r| !r.trim().is_empty(), interval, timeout)
            .await
    }

    /// Kill some nodes and restart them in 2s.
    pub async fn restart_rand_nodes(&self, opts: &KillOpts) {
        let mut nodes = vec![];
        if opts.kill_meta {
            let rand = rand::thread_rng().gen_range(0..3);
            for i in 1..=self.config.meta_nodes {
                match rand {
                    0 => break,                                         // no killed
                    1 => {}                                             // all killed
                    _ if !rand::thread_rng().gen_bool(0.5) => continue, // random killed
                    _ => {}
                }
                nodes.push(format!("meta-{}", i));
            }
            // don't kill all meta services
            if nodes.len() == self.config.meta_nodes {
                nodes.truncate(1);
            }
        }
        if opts.kill_frontend {
            let rand = rand::thread_rng().gen_range(0..3);
            for i in 1..=self.config.frontend_nodes {
                match rand {
                    0 => break,                                         // no killed
                    1 => {}                                             // all killed
                    _ if !rand::thread_rng().gen_bool(0.5) => continue, // random killed
                    _ => {}
                }
                nodes.push(format!("frontend-{}", i));
            }
        }
        if opts.kill_compute {
            let rand = rand::thread_rng().gen_range(0..3);
            for i in 1..=self.config.compute_nodes {
                match rand {
                    0 => break,                                         // no killed
                    1 => {}                                             // all killed
                    _ if !rand::thread_rng().gen_bool(0.5) => continue, // random killed
                    _ => {}
                }
                nodes.push(format!("compute-{}", i));
            }
        }
        if opts.kill_compactor {
            let rand = rand::thread_rng().gen_range(0..3);
            for i in 1..=self.config.compactor_nodes {
                match rand {
                    0 => break,                                         // no killed
                    1 => {}                                             // all killed
                    _ if !rand::thread_rng().gen_bool(0.5) => continue, // random killed
                    _ => {}
                }
                nodes.push(format!("compactor-{}", i));
            }
        }

        self.restart_nodes(&nodes, opts.restart_delay_secs as u64)
            .await;
    }

    /// Kills specified nodes and does not restart them
    pub async fn kill_nodes(&self, nodes: &Vec<String>) {
        self.kill_or_restart_nodes(nodes, false, None).await;
    }

    /// Restarts specified nodes
    pub async fn restart_nodes(&self, nodes: &Vec<String>, restart_delay_secs: u64) {
        self.kill_or_restart_nodes(nodes, true, Some(restart_delay_secs))
            .await;
    }

    /// Kills and optionally restarts nodes. Restart delay only relevant if restart is true
    async fn kill_or_restart_nodes(
        &self,
        nodes: &Vec<String>,
        restart: bool,
        restart_delay_secs: Option<u64>,
    ) {
        join_all(nodes.iter().map(|name| async move {
            let t = rand::thread_rng().gen_range(Duration::from_secs(0)..Duration::from_secs(1));
            tokio::time::sleep(t).await;
            tracing::info!("kill {name}");
            madsim::runtime::Handle::current().kill(name);

            let mut t =
                rand::thread_rng().gen_range(Duration::from_secs(0)..Duration::from_secs(1));
            // has a small chance to restart after a long time
            // so that the node is expired and removed from the cluster
            if rand::thread_rng().gen_bool(0.1) {
<<<<<<< HEAD
                // max_heartbeat_interval_secs = 60
                t += Duration::from_secs(restart_delay_secs.unwrap_or_default());
            }
            if restart {
                tokio::time::sleep(t).await;
                tracing::info!("restart {name}");
                madsim::runtime::Handle::current().restart(name);
=======
                // max_heartbeat_interval_secs = 15
                t += Duration::from_secs(opts.restart_delay_secs as u64);
>>>>>>> 539b061c
            }
        }))
        .await;
    }

    fn addr_to_endpoint(addr: String) -> Result<Endpoint> {
        let res = Endpoint::from_shared(addr)
            .map(|endpoint| endpoint.initial_connection_window_size(MAX_CONNECTION_WINDOW_SIZE));
        match res {
            Ok(ept) => Ok(ept),
            Err(_) => Err(anyhow!("Unable to connect")),
        }
    }

    // Copy of the implementation in meta_client
    pub async fn try_build_rpc_channel(addrs: Vec<String>) -> Result<(Channel, String)> {
        assert!(addrs.len() > 0, "Unable to connect without addresses");

        let endpoints: Vec<_> = addrs
            .into_iter()
            .map(|addr| Self::addr_to_endpoint(addr.clone()).map(|endpoint| (endpoint, addr)))
            .try_collect()?;

        let endpoints = endpoints.clone();

        for (endpoint, addr) in endpoints {
            match Self::connect_to_endpoint(endpoint).await {
                Ok(channel) => {
                    tracing::info!("Connect to meta server {} successfully", addr);
                    return Ok((channel, addr));
                }
                Err(e) => {
                    tracing::warn!(
                        "Failed to connect to meta server {}, trying again: {}",
                        addr,
                        e
                    )
                }
            }
        }

        Err(anyhow!("Failed to connect to meta server"))
    }

    async fn connect_to_endpoint(endpoint: Endpoint) -> Result<Channel> {
        let res = endpoint
            .http2_keep_alive_interval(Duration::from_secs(60)) // Self::ENDPOINT_KEEP_ALIVE_INTERVAL_SEC
            .keep_alive_timeout(Duration::from_secs(60)) // Self::ENDPOINT_KEEP_ALIVE_TIMEOUT_SEC
            .connect_timeout(Duration::from_secs(5))
            .connect()
            .await;
        match res {
            Ok(c) => Ok(c),
            Err(_) => Err(anyhow!("unable to connect to endpoint")),
        }
    }

    /// simple mapping between compute node HostAddr and its task name
    pub fn cn_host_addr_to_task(&self, addr: &HostAddr) -> String {
        // host like 192.168.3.1:5688
        let host = addr.host.clone();
        format!("compute-{}", host.split('.').collect::<Vec<&str>>()[3])
    }

    /// remove node from cluster gracefully by informing meta that node is no longer available.
    pub async fn unregister_compute_node(&self) -> Result<HostAddr> {
        let worker_nodes = self.get_cluster_info().await?.get_worker_nodes().clone();
        let rand_node = worker_nodes
            .choose(&mut rand::thread_rng())
            .unwrap()
            .clone();
        let addr = rand_node.host.expect("node does not have host");
        let addr = HostAddr {
            host: addr.host,
            port: addr.port as u16,
        };
        self.unregister_worker_node(addr.clone()).await?;

        Ok(addr)
    }

    /// Create a node for kafka producer and prepare data.
    pub async fn create_kafka_producer(&self, datadir: &str) {
        self.handle
            .create_node()
            .name("kafka-producer")
            .ip("192.168.11.2".parse().unwrap())
            .build()
            .spawn(crate::kafka::producer(
                "192.168.11.1:29092",
                datadir.to_string(),
            ))
            .await
            .unwrap();
    }

    /// Create a kafka topic.
    pub fn create_kafka_topics(&self, topics: HashMap<String, i32>) {
        self.handle
            .create_node()
            .name("kafka-topic-create")
            .ip("192.168.11.3".parse().unwrap())
            .build()
            .spawn(crate::kafka::create_topics("192.168.11.1:29092", topics));
    }

    pub fn config(&self) -> Configuration {
        self.config.clone()
    }

    /// Graceful shutdown all RisingWave nodes.
    pub async fn graceful_shutdown(&self) {
        let mut nodes = vec![];
        let mut metas = vec![];
        for i in 1..=self.config.meta_nodes {
            metas.push(format!("meta-{i}"));
        }
        for i in 1..=self.config.frontend_nodes {
            nodes.push(format!("frontend-{i}"));
        }
        for i in 1..=self.config.compute_nodes {
            nodes.push(format!("compute-{i}"));
        }
        for i in 1..=self.config.compactor_nodes {
            nodes.push(format!("compactor-{i}"));
        }

        tracing::info!("graceful shutdown");
        let waiting_time = Duration::from_secs(10);
        // shutdown frontends, computes, compactors
        for node in &nodes {
            self.handle.send_ctrl_c(node);
        }
        madsim::time::sleep(waiting_time).await;
        // shutdown metas
        for meta in &metas {
            self.handle.send_ctrl_c(meta);
        }
        madsim::time::sleep(waiting_time).await;

        // check all nodes are exited
        for node in nodes.iter().chain(metas.iter()) {
            if !self.handle.is_exit(node) {
                panic!("failed to graceful shutdown {node} in {waiting_time:?}");
            }
        }
    }
}

type SessionRequest = (
    String,                          // query sql
    oneshot::Sender<Result<String>>, // channel to send result back
);

/// A SQL session on the simulated client node.
#[derive(Debug, Clone)]
pub struct Session {
    query_tx: mpsc::Sender<SessionRequest>,
}

impl Session {
    /// Run the given SQL query on the session.
    pub async fn run(&mut self, sql: impl Into<String>) -> Result<String> {
        let (tx, rx) = oneshot::channel();
        self.query_tx.send((sql.into(), tx)).await?;
        rx.await?
    }
}

/// Options for killing nodes.
#[derive(Debug, Clone, Copy, PartialEq)]
pub struct KillOpts {
    pub kill_rate: f32,
    pub kill_meta: bool,
    pub kill_frontend: bool,
    pub kill_compute: bool,
    pub kill_compactor: bool,
    pub restart_delay_secs: u32,
}

impl KillOpts {
    /// Killing all kind of nodes.
    pub const ALL: Self = KillOpts {
        kill_rate: 1.0,
        kill_meta: true,
        kill_frontend: true,
        kill_compute: true,
        kill_compactor: true,
        restart_delay_secs: 20,
    };
}<|MERGE_RESOLUTION|>--- conflicted
+++ resolved
@@ -547,18 +547,13 @@
             // has a small chance to restart after a long time
             // so that the node is expired and removed from the cluster
             if rand::thread_rng().gen_bool(0.1) {
-<<<<<<< HEAD
                 // max_heartbeat_interval_secs = 60
-                t += Duration::from_secs(restart_delay_secs.unwrap_or_default());
+                t += Duration::from_secs(opts.restart_delay_secs as u64);
             }
             if restart {
                 tokio::time::sleep(t).await;
                 tracing::info!("restart {name}");
                 madsim::runtime::Handle::current().restart(name);
-=======
-                // max_heartbeat_interval_secs = 15
-                t += Duration::from_secs(opts.restart_delay_secs as u64);
->>>>>>> 539b061c
             }
         }))
         .await;
