--- conflicted
+++ resolved
@@ -66,6 +66,7 @@
 impl LogicalScan {
     pub fn create_for_system_catalog(
         table_name: String, // explain-only
+        scan_table_type: ScanTableType,
         table_desc: Rc<TableDesc>,
         indexes: Vec<Rc<IndexCatalog>>,
         ctx: OptimizerContextRef,
@@ -74,7 +75,7 @@
     ) -> Self {
         generic::Scan::new(
             table_name,
-            true,
+            scan_table_type,
             (0..table_desc.columns.len()).collect(),
             table_desc,
             None,
@@ -90,10 +91,6 @@
     /// Create a [`LogicalScan`] node. Used by planner.
     pub fn create(
         table_name: String, // explain-only
-<<<<<<< HEAD
-=======
-        scan_table_type: ScanTableType,
->>>>>>> 7122d6cf
         table_desc: Rc<TableDesc>,
         table_catalog: Option<Arc<TableCatalog>>,
         indexes: Vec<Rc<IndexCatalog>>,
@@ -103,11 +100,7 @@
     ) -> Self {
         generic::Scan::new(
             table_name,
-<<<<<<< HEAD
             false,
-=======
-            scan_table_type,
->>>>>>> 7122d6cf
             (0..table_desc.columns.len()).collect(),
             table_desc,
             table_catalog,
@@ -165,13 +158,12 @@
         self.core.table_desc.as_ref()
     }
 
-<<<<<<< HEAD
+    pub fn cdc_table_desc(&self) -> &CdcTableDesc {
+        self.core.cdc_table_desc.as_ref()
+    }
+
     pub fn table_catalog(&self) -> Option<Arc<TableCatalog>> {
         self.core.table_catalog.clone()
-=======
-    pub fn cdc_table_desc(&self) -> &CdcTableDesc {
-        self.core.cdc_table_desc.as_ref()
->>>>>>> 7122d6cf
     }
 
     /// Get the descs of the output columns.
@@ -342,11 +334,8 @@
             self.scan_table_type().clone(),
             self.output_col_idx().to_vec(),
             self.core.table_desc.clone(),
-<<<<<<< HEAD
+            self.core.cdc_table_desc.clone(),
             self.table_catalog(),
-=======
-            self.core.cdc_table_desc.clone(),
->>>>>>> 7122d6cf
             self.indexes().to_vec(),
             self.base.ctx().clone(),
             predicate,
@@ -362,11 +351,8 @@
             self.scan_table_type().clone(),
             output_col_idx,
             self.core.table_desc.clone(),
-<<<<<<< HEAD
+            self.core.cdc_table_desc.clone(),
             self.core.table_catalog.clone(),
-=======
-            self.core.cdc_table_desc.clone(),
->>>>>>> 7122d6cf
             self.indexes().to_vec(),
             self.base.ctx().clone(),
             self.predicate().clone(),
@@ -615,9 +601,13 @@
             )));
         }
         if self.predicate().always_true() {
-<<<<<<< HEAD
             // TODO(kwannoel): Use optimizer ctx here to allow toggling different table scans.
-            if self
+            if self.is_cdc_table() {
+                Ok(
+                    StreamTableScan::new_with_chain_type(self.core.clone(), ChainType::CdcBackfill)
+                        .into(),
+                )
+            } else if self
                 .ctx()
                 .session_ctx()
                 .config()
@@ -629,19 +619,7 @@
                 )
                 .into())
             } else {
-                Ok(
-                    StreamTableScan::new_with_chain_type(self.core.clone(), ChainType::Backfill)
-                        .into(),
-                )
-=======
-            if self.is_cdc_table() {
-                Ok(
-                    StreamTableScan::new_with_chain_type(self.core.clone(), ChainType::CdcBackfill)
-                        .into(),
-                )
-            } else {
                 Ok(StreamTableScan::new(self.core.clone()).into())
->>>>>>> 7122d6cf
             }
         } else {
             let (scan, predicate, project_expr) = self.predicate_pull_up();
