syntax = "proto3";

package expr;

import "common.proto";
import "data.proto";

option java_package = "com.risingwave.proto";
option optimize_for = SPEED;

message ExprNode {
  // a "pure function" will be defined as having `1 < expr_node as i32 <= 600`.
  // Please modify this definition if adding a pure function that does not belong
  // to this range.
  enum Type {
    UNSPECIFIED = 0;
    INPUT_REF = 1;
    CONSTANT_VALUE = 2;
    // arithmetics operators
    ADD = 3;
    SUBTRACT = 4;
    MULTIPLY = 5;
    DIVIDE = 6;
    MODULUS = 7;
    // comparison operators
    EQUAL = 8;
    NOT_EQUAL = 9;
    LESS_THAN = 10;
    LESS_THAN_OR_EQUAL = 11;
    GREATER_THAN = 12;
    GREATER_THAN_OR_EQUAL = 13;
    // logical operators
    AND = 21;
    OR = 22;
    NOT = 23;
    IN = 24;
    SOME = 25;
    ALL = 26;
    // bitwise operators
    BITWISE_AND = 31;
    BITWISE_OR = 32;
    BITWISE_XOR = 33;
    BITWISE_NOT = 34;
    BITWISE_SHIFT_LEFT = 35;
    BITWISE_SHIFT_RIGHT = 36;
    // date functions
    EXTRACT = 101;
    TUMBLE_START = 103;
    // From f64 to timestamp.
    // e.g. `select to_timestamp(1672044740.0)`
    TO_TIMESTAMP = 104;
    AT_TIME_ZONE = 105;
    DATE_TRUNC = 106;
    // Parse text to timestamp by format string.
    // e.g. `select to_timestamp('2022 08 21', 'YYYY MM DD')`
    TO_TIMESTAMP1 = 107;
    // Performs a cast with additional timezone information.
    CAST_WITH_TIME_ZONE = 108;
    // other functions
    CAST = 201;
    SUBSTR = 202;
    LENGTH = 203;
    LIKE = 204;
    UPPER = 205;
    LOWER = 206;
    TRIM = 207;
    REPLACE = 208;
    POSITION = 209;
    LTRIM = 210;
    RTRIM = 211;
    CASE = 212;
    // ROUND(numeric, integer) -> numeric
    ROUND_DIGIT = 213;
    // ROUND(numeric) -> numeric
    // ROUND(double precision) -> double precision
    ROUND = 214;
    ASCII = 215;
    TRANSLATE = 216;
    COALESCE = 217;
    CONCAT_WS = 218;
    ABS = 219;
    SPLIT_PART = 220;
    CEIL = 221;
    FLOOR = 222;
    TO_CHAR = 223;
    MD5 = 224;
    CHAR_LENGTH = 225;
    REPEAT = 226;
    CONCAT_OP = 227;
    // BOOL_OUT is different from CAST-bool-to-varchar in PostgreSQL.
    BOOL_OUT = 228;
    OCTET_LENGTH = 229;
    BIT_LENGTH = 230;
    OVERLAY = 231;
    REGEXP_MATCH = 232;
    POW = 233;
    EXP = 234;
    CHR = 235;
    STARTS_WITH = 236;
    INITCAP = 237;
    LPAD = 238;
    RPAD = 239;
    REVERSE = 240;
    STRPOS = 241;
    TO_ASCII = 242;
    TO_HEX = 243;
<<<<<<< HEAD
    SIN = 245;
    COS = 246;
    TAN = 247; 
    COT = 248; 
    ASIN = 249; 
    ACOS = 250; 
    ATAN = 251; 
    ATAN2 = 252; 
=======
    QUOTE_IDENT = 244;
>>>>>>> 99a1ca29

    // Boolean comparison
    IS_TRUE = 301;
    IS_NOT_TRUE = 302;
    IS_FALSE = 303;
    IS_NOT_FALSE = 304;
    IS_NULL = 305;
    IS_NOT_NULL = 306;
    IS_DISTINCT_FROM = 307;
    IS_NOT_DISTINCT_FROM = 308;
    // Unary operators
    NEG = 401;
    // Nested selection operators
    FIELD = 501;
    // Array expression.
    ARRAY = 521;
    ARRAY_ACCESS = 522;
    ROW = 523;
    ARRAY_TO_STRING = 524;
    // Array functions
    ARRAY_CAT = 531;
    ARRAY_APPEND = 532;
    ARRAY_PREPEND = 533;
    FORMAT_TYPE = 534;
    ARRAY_DISTINCT = 535;
    ARRAY_LENGTH = 536;

    // Jsonb functions

    // jsonb -> int, jsonb -> text, jsonb #> text[] that returns jsonb
    JSONB_ACCESS_INNER = 600;
    // jsonb ->> int, jsonb ->> text, jsonb #>> text[] that returns text
    JSONB_ACCESS_STR = 601;
    JSONB_TYPEOF = 602;
    JSONB_ARRAY_LENGTH = 603;

    // Functions that return a constant value
    PI = 610;

    // Non-pure functions below (> 1000)
    // ------------------------
    // Internal functions
    VNODE = 1101;
    // Non-deterministic functions
    NOW = 2022;
    // User defined functions
    UDF = 3000;
  }
  Type expr_type = 1;
  data.DataType return_type = 3;
  oneof rex_node {
    uint32 input_ref = 4;
    data.Datum constant = 5;
    FunctionCall func_call = 6;
    UserDefinedFunction udf = 7;
  }
}

message TableFunction {
  enum Type {
    UNSPECIFIED = 0;
    GENERATE = 1;
    UNNEST = 2;
    REGEXP_MATCHES = 3;
    RANGE = 4;
    // User defined table function
    UDTF = 100;
  }
  Type function_type = 1;
  repeated expr.ExprNode args = 2;
  data.DataType return_type = 3;
  // optional. only used when the type is UDTF.
  UserDefinedTableFunction udtf = 4;
}

// Reference to an upstream column, containing its index and data type.
message InputRef {
  uint32 index = 1;
  data.DataType type = 2;
}

// The items which can occur in the select list of `ProjectSet` operator.
//
// When there are table functions in the SQL query `SELECT ...`, it will be planned as `ProjectSet`.
// Otherwise it will be planned as `Project`.
//
// # Examples
//
// ```sql
// # Project
// select 1;
//
// # ProjectSet
// select unnest(array[1,2,3]);
//
// # ProjectSet (table function & usual expression)
// select unnest(array[1,2,3]), 1;
//
// # ProjectSet (multiple table functions)
// select unnest(array[1,2,3]), unnest(array[4,5]);
//
// # ProjectSet over ProjectSet (table function as parameters of table function)
// select unnest(regexp_matches(v1, 'a(\d)c(\d)', 'g')) from t;
//
// # Project over ProjectSet (table function as parameters of usual function)
// select unnest(regexp_matches(v1, 'a(\d)c(\d)', 'g')) from t;
// ```
message ProjectSetSelectItem {
  oneof select_item {
    expr.ExprNode expr = 1;
    expr.TableFunction table_function = 2;
  }
}

message FunctionCall {
  repeated ExprNode children = 1;
}

// Aggregate Function Calls for Aggregation
message AggCall {
  enum Type {
    UNSPECIFIED = 0;
    SUM = 1;
    MIN = 2;
    MAX = 3;
    COUNT = 4;
    AVG = 5;
    STRING_AGG = 6;
    APPROX_COUNT_DISTINCT = 7;
    ARRAY_AGG = 8;
    FIRST_VALUE = 9;
    SUM0 = 10;
    VAR_POP = 11;
    VAR_SAMP = 12;
    STDDEV_POP = 13;
    STDDEV_SAMP = 14;
  }
  Type type = 1;
  repeated InputRef args = 2;
  data.DataType return_type = 3;
  bool distinct = 4;
  repeated common.ColumnOrder order_by = 5;
  ExprNode filter = 6;
}

message UserDefinedFunction {
  repeated ExprNode children = 1;
  string name = 2;
  repeated data.DataType arg_types = 3;
  string language = 4;
  string link = 5;
  string identifier = 6;
}

message UserDefinedTableFunction {
  repeated data.DataType arg_types = 3;
  string language = 4;
  string link = 5;
  string identifier = 6;
}<|MERGE_RESOLUTION|>--- conflicted
+++ resolved
@@ -104,7 +104,7 @@
     STRPOS = 241;
     TO_ASCII = 242;
     TO_HEX = 243;
-<<<<<<< HEAD
+    QUOTE_IDENT = 244;
     SIN = 245;
     COS = 246;
     TAN = 247; 
@@ -113,9 +113,6 @@
     ACOS = 250; 
     ATAN = 251; 
     ATAN2 = 252; 
-=======
-    QUOTE_IDENT = 244;
->>>>>>> 99a1ca29
 
     // Boolean comparison
     IS_TRUE = 301;
