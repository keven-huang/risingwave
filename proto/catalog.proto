--- conflicted
+++ resolved
@@ -259,15 +259,14 @@
   // In older versions we can just initialize without it.
   bool cleaned_by_watermark = 30;
 
-<<<<<<< HEAD
+
+  // Used to filter created / creating tables in meta.
+  StreamJobStatus stream_job_status = 31;
+
   // This field is introduced in v1.2.0.
   // It is only used if the state table is replicated.
   // If replicated, only columns with index in `output_indices` will be read.
-  repeated int32 output_indices = 31;
-=======
-  // Used to filter created / creating tables in meta.
-  StreamJobStatus stream_job_status = 31;
->>>>>>> d7cb2ae2
+  repeated int32 output_indices = 32;
 
   // Per-table catalog version, used by schema change. `None` for internal tables and tests.
   // Not to be confused with the global catalog version for notification service.
