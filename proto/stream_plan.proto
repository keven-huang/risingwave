syntax = "proto3";

package stream_plan;

import "catalog.proto";
import "common.proto";
import "data.proto";
import "expr.proto";
import "plan_common.proto";
import "source.proto";

option java_package = "com.risingwave.proto";
option optimize_for = SPEED;

message Dispatchers {
  repeated Dispatcher dispatchers = 1;
}

message AddMutation {
  // New dispatchers for each actor.
  map<uint32, Dispatchers> actor_dispatchers = 1;
  // All actors to be added (to the main connected component of the graph) in this update.
  repeated uint32 added_actors = 3;
  // We may embed a source change split mutation here.
  // TODO: we may allow multiple mutations in a single barrier.
  map<uint32, source.ConnectorSplits> actor_splits = 2;
  // We may embed a pause mutation here.
  // TODO: we may allow multiple mutations in a single barrier.
  bool pause = 4;
}

message StopMutation {
  repeated uint32 actors = 1;
}

message UpdateMutation {
  message DispatcherUpdate {
    // Dispatcher can be uniquely identified by a combination of actor id and dispatcher id.
    uint32 actor_id = 1;
    uint64 dispatcher_id = 2;
    // The hash mapping for consistent hash.
    // For dispatcher types other than HASH, this is ignored.
    ActorMapping hash_mapping = 3;
    // Added downstream actors.
    repeated uint32 added_downstream_actor_id = 4;
    // Removed downstream actors.
    repeated uint32 removed_downstream_actor_id = 5;
  }
  message MergeUpdate {
    // Merge executor can be uniquely identified by a combination of actor id and upstream fragment id.
    uint32 actor_id = 1;
    uint32 upstream_fragment_id = 2;
    // - For scaling, this is always `None`.
    // - For plan change, the upstream fragment will be changed to a new one, and this will be `Some`.
    //   In this case, all the upstream actors should be removed and replaced by the `new` ones.
    optional uint32 new_upstream_fragment_id = 5;
    // Added upstream actors.
    repeated uint32 added_upstream_actor_id = 3;
    // Removed upstream actors.
    repeated uint32 removed_upstream_actor_id = 4;
  }
  // Dispatcher updates.
  repeated DispatcherUpdate dispatcher_update = 1;
  // Merge updates.
  repeated MergeUpdate merge_update = 2;
  // Vnode bitmap updates for each actor.
  map<uint32, common.Buffer> actor_vnode_bitmap_update = 3;
  // All actors to be dropped in this update.
  repeated uint32 dropped_actors = 4;
  // Source updates.
  map<uint32, source.ConnectorSplits> actor_splits = 5;
  // When modifying the Materialized View, we need to recreate the Dispatcher from the old upstream to the new TableFragment.
  // Consistent with the semantics in AddMutation.
  map<uint32, Dispatchers> actor_new_dispatchers = 6;
}

message SourceChangeSplitMutation {
  map<uint32, source.ConnectorSplits> actor_splits = 2;
}

message PauseMutation {}

message ResumeMutation {}

message Barrier {
  enum BarrierKind {
    BARRIER_KIND_UNSPECIFIED = 0;
    // The first barrier after a fresh start or recovery.
    // There will be no data associated with the previous epoch of the barrier.
    BARRIER_KIND_INITIAL = 1;
    // A normal barrier. Data should be flushed locally.
    BARRIER_KIND_BARRIER = 2;
    // A checkpoint barrier. Data should be synchorized to the shared storage.
    BARRIER_KIND_CHECKPOINT = 3;
  }

  data.Epoch epoch = 1;
  oneof mutation {
    // Add new dispatchers to some actors, used for creating materialized views.
    AddMutation add = 3;
    // Stop a set of actors, used for dropping materialized views. Empty dispatchers will be
    // automatically removed.
    StopMutation stop = 4;
    // Update outputs and hash mappings for some dispatchers, used for scaling.
    UpdateMutation update = 5;
    // Change the split of some sources.
    SourceChangeSplitMutation splits = 6;
    // Pause the dataflow of the whole streaming graph, only used for scaling.
    PauseMutation pause = 7;
    // Resume the dataflow of the whole streaming graph, only used for scaling.
    ResumeMutation resume = 8;
  }
  // Used for tracing.
  map<string, string> tracing_context = 2;
  // The kind of the barrier.
  BarrierKind kind = 9;

  // Record the actors that the barrier has passed. Only used for debugging.
  repeated uint32 passed_actors = 255;
}

message Watermark {
  // The reference to the watermark column in the stream's schema.
  expr.InputRef column = 1;
  // The watermark value, there will be no record having a greater value in the watermark column.
  data.Datum val = 3;
}

message StreamMessage {
  oneof stream_message {
    data.StreamChunk stream_chunk = 1;
    Barrier barrier = 2;
    Watermark watermark = 3;
  }
}

// Hash mapping for compute node. Stores mapping from virtual node to actor id.
message ActorMapping {
  repeated uint32 original_indices = 1;
  repeated uint32 data = 2;
}

message StreamSource {
  uint32 source_id = 1;
  catalog.Table state_table = 2;
  optional uint32 row_id_index = 3;
  repeated plan_common.ColumnCatalog columns = 4;
  reserved "pk_column_ids";
  reserved 5;
  map<string, string> properties = 6;
  catalog.StreamSourceInfo info = 7;
  string source_name = 8;
  // Streaming rate limit
  optional uint32 rate_limit = 9;
}

// copy contents from StreamSource to prevent compatibility issues in the future
message StreamFsFetch {
  uint32 source_id = 1;
  catalog.Table state_table = 2;
  optional uint32 row_id_index = 3;
  repeated plan_common.ColumnCatalog columns = 4;
  reserved "pk_column_ids";
  reserved 5;
  map<string, string> properties = 6;
  catalog.StreamSourceInfo info = 7;
  string source_name = 8;
  // Streaming rate limit
  optional uint32 rate_limit = 9;
}

// The executor only for receiving barrier from the meta service. It always resides in the leaves
// of the streaming graph.
message BarrierRecvNode {}

message SourceNode {
  // The source node can contain either a stream source or nothing. So here we extract all
  // information about stream source to a message, and here it will be an `Option` in Rust.
  StreamSource source_inner = 1;
}

message StreamFsFetchNode {
  StreamFsFetch node_inner = 1;
}

message SinkDesc {
  reserved 4;
  reserved "columns";
  uint32 id = 1;
  string name = 2;
  string definition = 3;
  repeated common.ColumnOrder plan_pk = 5;
  repeated uint32 downstream_pk = 6;
  repeated uint32 distribution_key = 7;
  map<string, string> properties = 8;
  catalog.SinkType sink_type = 9; // to be deprecated
  repeated plan_common.ColumnCatalog column_catalogs = 10;
  string db_name = 11;
  // If the sink is from table or mv, this is name of the table/mv. Otherwise
  // it is the name of the sink itself.
  string sink_from_name = 12;
  catalog.SinkFormatDesc format_desc = 13;
}

enum SinkLogStoreType {
  /// Default value is the normal in memory log store to be backward compatible with the previously unset value
  SINK_LOG_STORE_TYPE_UNSPECIFIED = 0;
  KV_LOG_STORE = 1;
  IN_MEMORY_LOG_STORE = 2;
}

message SinkNode {
  SinkDesc sink_desc = 1;
  // A sink with a kv log store should have a table.
  catalog.Table table = 2;
  SinkLogStoreType log_store_type = 3;
}

message ProjectNode {
  repeated expr.ExprNode select_list = 1;
  // this two field is expressing a list of usize pair, which means when project receives a
  // watermark with `watermark_input_cols[i]` column index, it should derive a new watermark
  // with `watermark_output_cols[i]`th expression
  repeated uint32 watermark_input_cols = 2;
  repeated uint32 watermark_output_cols = 3;
  repeated uint32 nondecreasing_exprs = 4;
}

message FilterNode {
  expr.ExprNode search_condition = 1;
}

// A materialized view is regarded as a table.
// In addition, we also specify primary key to MV for efficient point lookup during update and deletion.
//
// The node will be used for both create mv and create index.
// - When creating mv, `pk == distribution_key == column_orders`.
// - When creating index, `column_orders` will contain both
//   arrange columns and pk columns, while distribution key will be arrange columns.
message MaterializeNode {
  reserved 4;
  reserved "handle_pk_conflict_behavior";

  uint32 table_id = 1;
  // Column indexes and orders of primary key.
  repeated common.ColumnOrder column_orders = 2;
  // Used for internal table states.
  catalog.Table table = 3;
}

message AggCallState {
  // the state is stored in the intermediate state table. used for count/sum/append-only extreme.
  message ValueState {}

  // use the some column of the Upstream's materialization as the AggCall's state, used for extreme/string_agg/array_agg.
  message MaterializedInputState {
    catalog.Table table = 1;
    // for constructing state table column mapping
    repeated uint32 included_upstream_indices = 2;
    repeated uint32 table_value_indices = 3;
  }

  oneof inner {
    ValueState value_state = 1;
    MaterializedInputState materialized_input_state = 3;
  }
  reserved 2;
  reserved "table_state";
}

message SimpleAggNode {
  repeated expr.AggCall agg_calls = 1;
  // Only used for stateless simple agg.
  repeated uint32 distribution_key = 2;
  repeated AggCallState agg_call_states = 3;
  catalog.Table intermediate_state_table = 4;
  // Whether to optimize for append only stream.
  // It is true when the input is append-only
  bool is_append_only = 5;
  map<uint32, catalog.Table> distinct_dedup_tables = 6;
  uint32 row_count_index = 7;
}

message HashAggNode {
  repeated uint32 group_key = 1;
  repeated expr.AggCall agg_calls = 2;
  repeated AggCallState agg_call_states = 3;
  catalog.Table intermediate_state_table = 4;
  // Whether to optimize for append only stream.
  // It is true when the input is append-only
  bool is_append_only = 5;
  map<uint32, catalog.Table> distinct_dedup_tables = 6;
  uint32 row_count_index = 7;
  bool emit_on_window_close = 8;
}

message TopNNode {
  // 0 means no limit as limit of 0 means this node should be optimized away
  uint64 limit = 1;
  uint64 offset = 2;
  catalog.Table table = 3;
  repeated common.ColumnOrder order_by = 4;
  bool with_ties = 5;
}

message GroupTopNNode {
  // 0 means no limit as limit of 0 means this node should be optimized away
  uint64 limit = 1;
  uint64 offset = 2;
  repeated uint32 group_key = 3;
  catalog.Table table = 4;
  repeated common.ColumnOrder order_by = 5;
  bool with_ties = 6;
}

message DeltaExpression {
  expr.ExprNode.Type delta_type = 1;
  expr.ExprNode delta = 2;
}

message InequalityPair {
  // Input index of greater side of inequality.
  uint32 key_required_larger = 1;
  // Input index of less side of inequality.
  uint32 key_required_smaller = 2;
  // Whether this condition is used to clean state table of `HashJoinExecutor`.
  bool clean_state = 3;
  // greater >= less + delta_expression, if `None`, it represents that greater >= less
  DeltaExpression delta_expression = 4;
}

message HashJoinNode {
  plan_common.JoinType join_type = 1;
  repeated int32 left_key = 2;
  repeated int32 right_key = 3;
  expr.ExprNode condition = 4;
  repeated InequalityPair inequality_pairs = 5;
  // Used for internal table states.
  catalog.Table left_table = 6;
  // Used for internal table states.
  catalog.Table right_table = 7;
  // Used for internal table states.
  catalog.Table left_degree_table = 8;
  // Used for internal table states.
  catalog.Table right_degree_table = 9;
  // The output indices of current node
  repeated uint32 output_indices = 10;
  // Left deduped input pk indices. The pk of the left_table and
  // left_degree_table is  [left_join_key | left_deduped_input_pk_indices]
  // and is expected to be the shortest key which starts with
  // the join key and satisfies unique constrain.
  repeated uint32 left_deduped_input_pk_indices = 11;
  // Right deduped input pk indices. The pk of the right_table and
  // right_degree_table is  [right_join_key | right_deduped_input_pk_indices]
  // and is expected to be the shortest key which starts with
  // the join key and satisfies unique constrain.
  repeated uint32 right_deduped_input_pk_indices = 12;

  repeated bool null_safe = 13;
  // Whether to optimize for append only stream.
  // It is true when the input is append-only
  bool is_append_only = 14;
}

message TemporalJoinNode {
  plan_common.JoinType join_type = 1;
  repeated int32 left_key = 2;
  repeated int32 right_key = 3;
  repeated bool null_safe = 4;
  expr.ExprNode condition = 5;
  // The output indices of current node
  repeated uint32 output_indices = 6;
  // The table desc of the lookup side table.
  plan_common.StorageTableDesc table_desc = 7;
  // The output indices of the lookup side table
  repeated uint32 table_output_indices = 8;
}

message DynamicFilterNode {
  uint32 left_key = 1;
  // Must be one of <, <=, >, >=
  expr.ExprNode condition = 2;
  // Left table stores all states with predicate possibly not NULL.
  catalog.Table left_table = 3;
  // Right table stores single value from RHS of predicate.
  catalog.Table right_table = 4;
  // It is true when the right side of the inequality predicate is monotonically:
  // - decreasing for <, <=, increasing for >, >=
  // bool is_monotonic = 10;
  // the output indices of current node
  // repeated uint32 output_indices = 11;
}

// Delta join with two indexes. This is a pseudo plan node generated on frontend. On meta
// service, it will be rewritten into lookup joins.
message DeltaIndexJoinNode {
  plan_common.JoinType join_type = 1;
  repeated int32 left_key = 2;
  repeated int32 right_key = 3;
  expr.ExprNode condition = 4;
  // Table id of the left index.
  uint32 left_table_id = 7;
  // Table id of the right index.
  uint32 right_table_id = 8;
  // Info about the left index
  ArrangementInfo left_info = 9;
  // Info about the right index
  ArrangementInfo right_info = 10;
  // the output indices of current node
  repeated uint32 output_indices = 11;
}

message HopWindowNode {
  uint32 time_col = 1;
  data.Interval window_slide = 2;
  data.Interval window_size = 3;
  repeated uint32 output_indices = 4;
  repeated expr.ExprNode window_start_exprs = 5;
  repeated expr.ExprNode window_end_exprs = 6;
}

message MergeNode {
  repeated uint32 upstream_actor_id = 1;
  uint32 upstream_fragment_id = 2;
  // Type of the upstream dispatcher. If there's always one upstream according to this
  // type, the compute node may use the `ReceiverExecutor` as an optimization.
  DispatcherType upstream_dispatcher_type = 3;
  // The schema of input columns. TODO: remove this field.
  repeated plan_common.Field fields = 4;
}

// passed from frontend to meta, used by fragmenter to generate `MergeNode`
// and maybe `DispatcherNode` later.
message ExchangeNode {
  DispatchStrategy strategy = 1;
}

enum ChainType {
  CHAIN_UNSPECIFIED = 0;

  // CHAIN is corresponding to the chain executor.
  CHAIN = 1;

  // REARRANGE is corresponding to the rearranged chain executor.
  REARRANGE = 2;

  // BACKFILL is corresponding to the backfill executor.
  BACKFILL = 3;

  // UPSTREAM_ONLY is corresponding to the chain executor, but doesn't consume the snapshot.
  UPSTREAM_ONLY = 4;

  // ARRANGEMENT_BACKFILL corresponds to the `ArrangementBackfillExecutor`.
  ARRANGEMENT_BACKFILL = 5;
}

// ChainNode is used for mv on mv.
// ChainNode is like a "UNION" on mv snapshot and streaming. So it takes two inputs with fixed order:
//   1. MergeNode (as a placeholder) for streaming read.
//   2. BatchPlanNode for snapshot read.
message ChainNode {
  uint32 table_id = 1;

  // The columns from the upstream table that'll be internally required by this chain node.
  // - For non-backfill chain node, it's the same as the output columns.
  // - For backfill chain node, there're additionally primary key columns.
  repeated int32 upstream_column_ids = 2;
  // The columns to be output by this chain node. The index is based on the internal required columns.
  // - For non-backfill chain node, it's simply all the columns.
  // - For backfill chain node, this strips the primary key columns if they're unnecessary.
  repeated uint32 output_indices = 3;

  // Generally, the barrier needs to be rearranged during the MV creation process, so that data can
  // be flushed to shared buffer periodically, instead of making the first epoch from batch query extra
  // large. However, in some cases, e.g., shared state, the barrier cannot be rearranged in ChainNode.
  // ChainType is used to decide which implementation for the ChainNode.
  ChainType chain_type = 4;

  /// The state table used by Backfill operator for persisting internal state
  catalog.Table state_table = 5;

  // The upstream materialized view info used by backfill.
  plan_common.StorageTableDesc table_desc = 7;

  // The rate limit for the chain node.
  optional uint32 rate_limit = 8;

<<<<<<< HEAD
  // The state table used by ArrangementBackfill to replicate upstream mview's state table.
  catalog.Table arrangement_table = 9;
=======
  // Snapshot read every N barriers
  uint32 snapshot_read_barrier_interval = 9 [deprecated = true];
>>>>>>> e1bdf789
}

// BatchPlanNode is used for mv on mv snapshot read.
// BatchPlanNode is supposed to carry a batch plan that can be optimized with the streaming plan_common.
// Currently, streaming to batch push down is not yet supported, BatchPlanNode is simply a table scan.
message BatchPlanNode {
  plan_common.StorageTableDesc table_desc = 1;
  repeated int32 column_ids = 2;
}

message ArrangementInfo {
  // Order key of the arrangement, including order by columns and pk from the materialize
  // executor.
  repeated common.ColumnOrder arrange_key_orders = 1;
  // Column descs of the arrangement
  repeated plan_common.ColumnDesc column_descs = 2;
  // Used to build storage table by stream lookup join of delta join.
  plan_common.StorageTableDesc table_desc = 4;
}

// Special node for shared state, which will only be produced in fragmenter. ArrangeNode will
// produce a special Materialize executor, which materializes data for downstream to query.
message ArrangeNode {
  reserved 4;
  reserved "handle_pk_conflict_behavior";

  // Info about the arrangement
  ArrangementInfo table_info = 1;
  // Hash key of the materialize node, which is a subset of pk.
  repeated uint32 distribution_key = 2;
  // Used for internal table states.
  catalog.Table table = 3;
}

// Special node for shared state. LookupNode will join an arrangement with a stream.
message LookupNode {
  // Join key of the arrangement side
  repeated int32 arrange_key = 1;
  // Join key of the stream side
  repeated int32 stream_key = 2;
  // Whether to join the current epoch of arrangement
  bool use_current_epoch = 3;
  // Sometimes we need to re-order the output data to meet the requirement of schema.
  // By default, lookup executor will produce `<arrangement side, stream side>`. We
  // will then apply the column mapping to the combined result.
  repeated int32 column_mapping = 4;
  oneof arrangement_table_id {
    // Table Id of the arrangement (when created along with join plan)
    uint32 table_id = 5;
    // Table Id of the arrangement (when using index)
    uint32 index_id = 6;
  }
  // Info about the arrangement
  ArrangementInfo arrangement_table_info = 7;
}

// WatermarkFilter needs to filter the upstream data by the water mark.
message WatermarkFilterNode {
  // The watermark descs
  repeated catalog.WatermarkDesc watermark_descs = 1;
  // The tables used to persist watermarks, the key is vnode.
  repeated catalog.Table tables = 2;
}

// Acts like a merger, but on different inputs.
message UnionNode {}

// Special node for shared state. Merge and align barrier from upstreams. Pipe inputs in order.
message LookupUnionNode {
  repeated uint32 order = 1;
}

message ExpandNode {
  message Subset {
    repeated uint32 column_indices = 1;
  }
  repeated Subset column_subsets = 1;
}

message ProjectSetNode {
  repeated expr.ProjectSetSelectItem select_list = 1;
  // this two field is expressing a list of usize pair, which means when project receives a
  // watermark with `watermark_input_cols[i]` column index, it should derive a new watermark
  // with `watermark_output_cols[i]`th expression
  repeated uint32 watermark_input_cols = 2;
  repeated uint32 watermark_expr_indices = 3;
  repeated uint32 nondecreasing_exprs = 4;
}

// Sorts inputs and outputs ordered data based on watermark.
message SortNode {
  // Persists data above watermark.
  catalog.Table state_table = 1;
  // Column index of watermark to perform sorting.
  uint32 sort_column_index = 2;
}

// Merges two streams from streaming and batch for data manipulation.
message DmlNode {
  // Id of the table on which DML performs.
  uint32 table_id = 1;
  // Version of the table.
  uint64 table_version_id = 3;
  // Column descriptions of the table.
  repeated plan_common.ColumnDesc column_descs = 2;
}

message RowIdGenNode {
  uint64 row_id_index = 1;
}

message NowNode {
  // Persists emitted 'now'.
  catalog.Table state_table = 1;
}

message ValuesNode {
  message ExprTuple {
    repeated expr.ExprNode cells = 1;
  }
  repeated ExprTuple tuples = 1;
  repeated plan_common.Field fields = 2;
}

message DedupNode {
  catalog.Table state_table = 1;
  repeated uint32 dedup_column_indices = 2;
}

message NoOpNode {}

message EowcOverWindowNode {
  repeated expr.WindowFunction calls = 1;
  repeated uint32 partition_by = 2;
  repeated common.ColumnOrder order_by = 3; // use `repeated` in case of future extension, now only one column is allowed
  catalog.Table state_table = 4;
}

enum OverWindowCachePolicy {
  OVER_WINDOW_CACHE_POLICY_UNSPECIFIED = 0;
  OVER_WINDOW_CACHE_POLICY_FULL = 1;
  OVER_WINDOW_CACHE_POLICY_RECENT = 2;
  OVER_WINDOW_CACHE_POLICY_RECENT_FIRST_N = 3;
  OVER_WINDOW_CACHE_POLICY_RECENT_LAST_N = 4;
}

message OverWindowNode {
  repeated expr.WindowFunction calls = 1;
  repeated uint32 partition_by = 2;
  repeated common.ColumnOrder order_by = 3;
  catalog.Table state_table = 4;
  OverWindowCachePolicy cache_policy = 5;
}

message StreamNode {
  oneof node_body {
    SourceNode source = 100;
    ProjectNode project = 101;
    FilterNode filter = 102;
    MaterializeNode materialize = 103;
    SimpleAggNode stateless_simple_agg = 104;
    SimpleAggNode simple_agg = 105;
    HashAggNode hash_agg = 106;
    TopNNode append_only_top_n = 107;
    HashJoinNode hash_join = 108;
    TopNNode top_n = 109;
    HopWindowNode hop_window = 110;
    MergeNode merge = 111;
    ExchangeNode exchange = 112;
    ChainNode chain = 113;
    BatchPlanNode batch_plan = 114;
    LookupNode lookup = 115;
    ArrangeNode arrange = 116;
    LookupUnionNode lookup_union = 117;
    UnionNode union = 118;
    DeltaIndexJoinNode delta_index_join = 119;
    SinkNode sink = 120;
    ExpandNode expand = 121;
    DynamicFilterNode dynamic_filter = 122;
    ProjectSetNode project_set = 123;
    GroupTopNNode group_top_n = 124;
    SortNode sort = 125;
    WatermarkFilterNode watermark_filter = 126;
    DmlNode dml = 127;
    RowIdGenNode row_id_gen = 128;
    NowNode now = 129;
    GroupTopNNode append_only_group_top_n = 130;
    TemporalJoinNode temporal_join = 131;
    BarrierRecvNode barrier_recv = 132;
    ValuesNode values = 133;
    DedupNode append_only_dedup = 134;
    NoOpNode no_op = 135;
    EowcOverWindowNode eowc_over_window = 136;
    OverWindowNode over_window = 137;
    StreamFsFetchNode stream_fs_fetch = 138;
  }
  // The id for the operator. This is local per mview.
  // TODO: should better be a uint32.
  uint64 operator_id = 1;
  // Child node in plan aka. upstream nodes in the streaming DAG
  repeated StreamNode input = 3;
  repeated uint32 stream_key = 2;
  bool append_only = 24;
  string identity = 18;
  // The schema of the plan node
  repeated plan_common.Field fields = 19;
}

enum DispatcherType {
  UNSPECIFIED = 0;
  // Dispatch by hash key, hashed by consistent hash.
  HASH = 1;
  // Broadcast to all downstreams.
  //
  // Note a broadcast cannot be represented as multiple simple dispatchers, since they are
  // different when we update dispatchers during scaling.
  BROADCAST = 2;
  // Only one downstream.
  SIMPLE = 3;
  // A special kind of exchange that doesn't involve shuffle. The upstream actor will be directly
  // piped into the downstream actor, if there are the same number of actors. If number of actors
  // are not the same, should use hash instead. Should be only used when distribution is the same.
  NO_SHUFFLE = 4;
}

// The property of an edge in the fragment graph.
// This is essientially a "logical" version of `Dispatcher`. See the doc of `Dispatcher` for more details.
message DispatchStrategy {
  DispatcherType type = 1;
  repeated uint32 dist_key_indices = 2;
  repeated uint32 output_indices = 3;
}

// A dispatcher redistribute messages.
// We encode both the type and other usage information in the proto.
message Dispatcher {
  DispatcherType type = 1;
  // Indices of the columns to be used for hashing.
  // For dispatcher types other than HASH, this is ignored.
  repeated uint32 dist_key_indices = 2;
  // Indices of the columns to output.
  // In most cases, this contains all columns in the input. But for some cases like MV on MV or
  // schema change, we may only output a subset of the columns.
  repeated uint32 output_indices = 6;
  // The hash mapping for consistent hash.
  // For dispatcher types other than HASH, this is ignored.
  ActorMapping hash_mapping = 3;
  // Dispatcher can be uniquely identified by a combination of actor id and dispatcher id.
  // This is exactly the same as its downstream fragment id.
  uint64 dispatcher_id = 4;
  // Number of downstreams decides how many endpoints a dispatcher should dispatch.
  repeated uint32 downstream_actor_id = 5;
}

// A StreamActor is a running fragment of the overall stream graph,
message StreamActor {
  reserved 7;
  reserved "colocated_upstream_actor_id";

  uint32 actor_id = 1;
  uint32 fragment_id = 2;
  StreamNode nodes = 3;
  repeated Dispatcher dispatcher = 4;
  // The actors that send messages to this actor.
  // Note that upstream actor ids are also stored in the proto of merge nodes.
  // It is painstaking to traverse through the node tree and get upstream actor id from the root StreamNode.
  // We duplicate the information here to ease the parsing logic in stream manager.
  repeated uint32 upstream_actor_id = 6;
  // Vnodes that the executors in this actor own.
  // If the fragment is a singleton, this field will not be set and leave a `None`.
  common.Buffer vnode_bitmap = 8;
  // The SQL definition of this materialized view. Used for debugging only.
  string mview_definition = 9;
}

enum FragmentTypeFlag {
  FRAGMENT_TYPE_FLAG_FRAGMENT_UNSPECIFIED = 0;
  FRAGMENT_TYPE_FLAG_SOURCE = 1;
  FRAGMENT_TYPE_FLAG_MVIEW = 2;
  FRAGMENT_TYPE_FLAG_SINK = 4;
  FRAGMENT_TYPE_FLAG_NOW = 8; // TODO: Remove this and insert a `BarrierRecv` instead.
  FRAGMENT_TYPE_FLAG_CHAIN_NODE = 16;
  FRAGMENT_TYPE_FLAG_BARRIER_RECV = 32;
  FRAGMENT_TYPE_FLAG_VALUES = 64;
  FRAGMENT_TYPE_FLAG_DML = 128;
}

// The environment associated with a stream plan
message StreamEnvironment {
  // The timezone associated with the streaming plan. Only applies to MV for now.
  string timezone = 1;
}

message StreamFragmentGraph {
  message StreamFragment {
    // 0-based on frontend, and will be rewritten to global id on meta.
    uint32 fragment_id = 1;
    // root stream node in this fragment.
    StreamNode node = 2;
    // Bitwise-OR of FragmentTypeFlags
    uint32 fragment_type_mask = 3;
    // Mark whether this fragment requires exactly one actor.
    // Note: if this is `false`, the fragment may still be a singleton according to the scheduler.
    // One should check `meta.Fragment.distribution_type` for the final result.
    bool requires_singleton = 4;
    // Number of table ids (stateful states) for this fragment.
    uint32 table_ids_cnt = 5;
    // Mark the upstream table ids of this fragment, Used for fragments with `Chain`s.
    repeated uint32 upstream_table_ids = 6;
  }

  message StreamFragmentEdge {
    reserved 2;
    reserved "same_worker_node";

    // Dispatch strategy for the fragment.
    DispatchStrategy dispatch_strategy = 1;
    // A unique identifier of this edge. Generally it should be exchange node's operator id. When
    // rewriting fragments into delta joins or when inserting 1-to-1 exchange, there will be
    // virtual links generated.
    uint64 link_id = 3;
    uint32 upstream_id = 4;
    uint32 downstream_id = 5;
  }

  message Parallelism {
    uint64 parallelism = 1;
  }

  // all the fragments in the graph.
  map<uint32, StreamFragment> fragments = 1;
  // edges between fragments.
  repeated StreamFragmentEdge edges = 2;

  repeated uint32 dependent_table_ids = 3;
  uint32 table_ids_cnt = 4;
  StreamEnvironment env = 5;
  // If none, default parallelism will be applied.
  Parallelism parallelism = 6;
}<|MERGE_RESOLUTION|>--- conflicted
+++ resolved
@@ -485,13 +485,11 @@
   // The rate limit for the chain node.
   optional uint32 rate_limit = 8;
 
-<<<<<<< HEAD
-  // The state table used by ArrangementBackfill to replicate upstream mview's state table.
-  catalog.Table arrangement_table = 9;
-=======
   // Snapshot read every N barriers
   uint32 snapshot_read_barrier_interval = 9 [deprecated = true];
->>>>>>> e1bdf789
+
+  // The state table used by ArrangementBackfill to replicate upstream mview's state table.
+  catalog.Table arrangement_table = 10;
 }
 
 // BatchPlanNode is used for mv on mv snapshot read.
